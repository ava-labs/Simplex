// Copyright (C) 2019-2025, Ava Labs, Inc. All rights reserved.
// See the file LICENSE for licensing terms.

package simplex

import (
	"bytes"
	"context"
	"encoding/binary"
	"errors"
	"fmt"
	"simplex/record"
	"slices"
	"sync"
	"sync/atomic"
	"time"

	"go.uber.org/zap"
)

var ErrAlreadyStarted = errors.New("epoch already started")

const (
	DefaultMaxRoundWindow   = 10
	DefaultMaxPendingBlocks = 20

	DefaultMaxProposalWaitTime = 5 * time.Second
)

type EmptyVoteSet struct {
	timedOut          bool
	votes             map[string]*EmptyVote
	emptyNotarization *EmptyNotarization
}

type Round struct {
	num           uint64
	block         VerifiedBlock
	votes         map[string]*Vote // NodeID --> vote
	notarization  *Notarization
	finalizations map[string]*Finalization // NodeID --> vote
	fCert         *FinalizationCertificate
}

func NewRound(block VerifiedBlock) *Round {
	return &Round{
		num:           block.BlockHeader().Round,
		block:         block,
		votes:         make(map[string]*Vote),
		finalizations: make(map[string]*Finalization),
	}
}

type EpochConfig struct {
	MaxProposalWait     time.Duration
	QCDeserializer      QCDeserializer
	Logger              Logger
	ID                  NodeID
	Signer              Signer
	Verifier            SignatureVerifier
	BlockDeserializer   BlockDeserializer
	SignatureAggregator SignatureAggregator
	Comm                Communication
	Storage             Storage
	WAL                 WriteAheadLog
	BlockBuilder        BlockBuilder
	Epoch               uint64
	StartTime           time.Time
	ReplicationEnabled  bool
}

type Epoch struct {
	EpochConfig
	// Runtime
	sched                          *oneTimeBlockScheduler
	lock                           sync.Mutex
	lastBlock                      *VerifiedFinalizedBlock // latest block & fcert commited
	canReceiveMessages             atomic.Bool
	finishCtx                      context.Context
	finishFn                       context.CancelFunc
	nodes                          []NodeID
	eligibleNodeIDs                map[string]struct{}
	quorumSize                     int
	rounds                         map[uint64]*Round
	emptyVotes                     map[uint64]*EmptyVoteSet
	futureMessages                 messagesFromNode
	round                          uint64 // The current round we notarize
	maxRoundWindow                 uint64
	maxPendingBlocks               int
	monitor                        *Monitor
	haltedError                    error
	cancelWaitForBlockNotarization context.CancelFunc

	replicationState *ReplicationState
}

func NewEpoch(conf EpochConfig) (*Epoch, error) {
	e := &Epoch{
		EpochConfig: conf,
	}
	return e, e.init()
}

// AdvanceTime hints the engine that the given amount of time has passed.
func (e *Epoch) AdvanceTime(t time.Time) {
	e.monitor.AdvanceTime(t)
}

// HandleMessage notifies the engine about a reception of a message.
func (e *Epoch) HandleMessage(msg *Message, from NodeID) error {
	e.lock.Lock()
	defer e.lock.Unlock()

	// Guard against receiving messages before we are ready to handle them.
	if !e.canReceiveMessages.Load() {
		e.Logger.Warn("Cannot receive a message")
		return nil
	}

	if e.haltedError != nil {
		return e.haltedError
	}

	if from.Equals(e.ID) {
		e.Logger.Warn("Received message from self")
		return nil
	}

	// Guard against receiving messages from unknown nodes
	_, known := e.eligibleNodeIDs[string(from)]
	if !known {
		e.Logger.Warn("Received message from an unknown node", zap.Stringer("nodeID", from))
		return nil
	}

	switch {
	case msg.BlockMessage != nil:
		return e.handleBlockMessage(msg.BlockMessage, from)
	case msg.VoteMessage != nil:
		return e.handleVoteMessage(msg.VoteMessage, from)
	case msg.EmptyVoteMessage != nil:
		return e.handleEmptyVoteMessage(msg.EmptyVoteMessage, from)
	case msg.Notarization != nil:
		return e.handleNotarizationMessage(msg.Notarization, from)
	case msg.EmptyNotarization != nil:
		return e.handleEmptyNotarizationMessage(msg.EmptyNotarization)
	case msg.Finalization != nil:
		return e.handleFinalizationMessage(msg.Finalization, from)
	case msg.FinalizationCertificate != nil:
		return e.handleFinalizationCertificateMessage(msg.FinalizationCertificate, from)
	case msg.ReplicationResponse != nil:
		return e.handleReplicationResponse(msg.ReplicationResponse, from)
	case msg.ReplicationRequest != nil:
		return e.handleReplicationRequest(msg.ReplicationRequest, from)
	default:
		e.Logger.Warn("Invalid message type", zap.Stringer("from", from))
		return nil
	}
}

func (e *Epoch) init() error {
	e.sched = newOneTimeBlockScheduler(NewScheduler(e.Logger))
	e.monitor = NewMonitor(e.StartTime, e.Logger)
	e.cancelWaitForBlockNotarization = func() {}
	e.finishCtx, e.finishFn = context.WithCancel(context.Background())
	e.nodes = e.Comm.ListNodes()
	e.quorumSize = Quorum(len(e.nodes))
	e.rounds = make(map[uint64]*Round)
	e.maxRoundWindow = DefaultMaxRoundWindow
	e.emptyVotes = make(map[uint64]*EmptyVoteSet)
	e.maxPendingBlocks = DefaultMaxPendingBlocks
	e.eligibleNodeIDs = make(map[string]struct{}, len(e.nodes))
	e.futureMessages = make(messagesFromNode, len(e.nodes))
	e.replicationState = NewReplicationState(e.Logger, e.Comm, e.ID, e.maxRoundWindow, e.ReplicationEnabled)

	for _, node := range e.nodes {
		e.futureMessages[string(node)] = make(map[uint64]*messagesForRound)
	}
	for _, node := range e.nodes {
		e.eligibleNodeIDs[string(node)] = struct{}{}
	}
	err := e.loadLastBlock()
	if err != nil {
		return err
	}

	return e.setMetadataFromStorage()
}

func (e *Epoch) Start() error {
	if e.canReceiveMessages.Load() {
		return ErrAlreadyStarted
	}
	// Only init receiving messages once you have initialized the data structures required for it.
	defer func() {
		e.canReceiveMessages.Store(true)
	}()
	return e.restoreFromWal()
}

func (e *Epoch) restoreBlockRecord(r []byte) error {
	block, err := BlockFromRecord(e.BlockDeserializer, r)
	if err != nil {
		return err
	}
	e.rounds[block.BlockHeader().Round] = NewRound(block)
	e.Logger.Info("Block Proposal Recovered From WAL", zap.Uint64("Round", block.BlockHeader().Round))
	return nil
}

func (e *Epoch) restoreNotarizationRecord(r []byte) error {
	notarization, err := NotarizationFromRecord(r, e.QCDeserializer)
	if err != nil {
		return err
	}
	round, exists := e.rounds[notarization.Vote.Round]
	if !exists {
		return fmt.Errorf("could not find round %d, its proposal was probably not persisted earlier", notarization.Vote.Round)
	}
	round.notarization = &notarization
	e.Logger.Info("Notarization Recovered From WAL", zap.Uint64("Round", notarization.Vote.Round))
	return nil
}

func (e *Epoch) restoreEmptyNotarizationRecord(r []byte) error {
	emptyNotarization, err := EmptyNotarizationFromRecord(r, e.QCDeserializer)
	if err != nil {
		return err
	}

	emptyVotes := e.getOrCreateEmptyVoteSetForRound(emptyNotarization.Vote.Round)
	emptyVotes.emptyNotarization = &emptyNotarization
	return nil
}

func (e *Epoch) restoreEmptyVoteRecord(r []byte) error {
	vote, err := ParseEmptyVoteRecord(r)
	if err != nil {
		return err
	}

	emptyVotes := e.getOrCreateEmptyVoteSetForRound(vote.Round)
	emptyVotes.timedOut = true

	signature, err := vote.Sign(e.Signer)
	if err != nil {
		return err
	}

	emptyVote := &EmptyVote{
		Signature: Signature{
			Signer: e.ID,
			Value:  signature,
		},
		Vote: vote,
	}

	emptyVotes.votes[string(e.ID)] = emptyVote

	return nil
}

func (e *Epoch) restoreFinalizationRecord(r []byte) error {
	fCert, err := FinalizationCertificateFromRecord(r, e.QCDeserializer)
	if err != nil {
		return err
	}
	round, ok := e.rounds[fCert.Finalization.Round]
	if !ok {
		return fmt.Errorf("round not found for finalization certificate")
	}
	e.Logger.Info("Finalization Certificate Recovered From WAL", zap.Uint64("Round", fCert.Finalization.Round))
	round.fCert = &fCert
	return nil
}

// resumeFromWal resumes the epoch from the records of the write ahead log.
func (e *Epoch) resumeFromWal(records [][]byte) error {
	if len(records) == 0 {
		return e.startRound()
	}

	lastRecord := records[len(records)-1]
	recordType := binary.BigEndian.Uint16(lastRecord)

	// set the round from the last before syncing from records
	err := e.setMetadataFromRecords(records)
	if err != nil {
		return err
	}

	switch recordType {
	case record.BlockRecordType:
		block, err := BlockFromRecord(e.BlockDeserializer, lastRecord)
		if err != nil {
			return err
		}
		if e.ID.Equals(LeaderForRound(e.nodes, block.BlockHeader().Round)) {
			vote, err := e.voteOnBlock(block)
			if err != nil {
				return err
			}
			proposal := &Message{
				VerifiedBlockMessage: &VerifiedBlockMessage{
					VerifiedBlock: block,
					Vote:          vote,
				},
			}
			// broadcast only if we are the leader
			e.Comm.Broadcast(proposal)
			return e.handleVoteMessage(&vote, e.ID)
		}
		// no need to do anything, just return and handle vote messages for this block
		return nil
	case record.NotarizationRecordType:
		notarization, err := NotarizationFromRecord(lastRecord, e.QCDeserializer)
		if err != nil {
			return err
		}
		lastMessage := Message{Notarization: &notarization}
		e.Comm.Broadcast(&lastMessage)
		return e.doNotarized(notarization.Vote.Round)
	case record.EmptyVoteRecordType:
		ev, err := ParseEmptyVoteRecord(lastRecord)
		if err != nil {
			return err
		}
		round, exists := e.emptyVotes[ev.Round]
		if !exists {
			return fmt.Errorf("round %d not found for empty vote", ev.Round)
		}
		emptyVote, exists := round.votes[string(e.ID)]
		if !exists {
			return fmt.Errorf("could not find my own vote for round %d", ev.Round)
		}
		lastMessage := Message{EmptyVoteMessage: emptyVote}
		e.Comm.Broadcast(&lastMessage)
		return nil
	case record.EmptyNotarizationRecordType:
		emptyNotarization, err := EmptyNotarizationFromRecord(lastRecord, e.QCDeserializer)
		if err != nil {
			return err
		}
		lastMessage := Message{EmptyNotarization: &emptyNotarization}
		e.Comm.Broadcast(&lastMessage)
		return e.startRound()
	case record.FinalizationRecordType:
		fCert, err := FinalizationCertificateFromRecord(lastRecord, e.QCDeserializer)
		if err != nil {
			return err
		}

		finalizationCertificate := &Message{FinalizationCertificate: &fCert}
		e.Comm.Broadcast(finalizationCertificate)

		e.Logger.Debug("Broadcast finalization certificate",
			zap.Uint64("round", fCert.Finalization.Round),
			zap.Stringer("digest", fCert.Finalization.BlockHeader.Digest))

		return e.startRound()
	default:
		return fmt.Errorf("unknown record type (%d)", recordType)
	}
}

func (e *Epoch) setMetadataFromStorage() error {
	// load from storage if no notarization records
	if e.lastBlock == nil {
		return nil
	}

	e.round = e.lastBlock.VerifiedBlock.BlockHeader().Round + 1
	e.Epoch = e.lastBlock.VerifiedBlock.BlockHeader().Epoch
	return nil
}

func (e *Epoch) setMetadataFromRecords(records [][]byte) error {
	// iterate through records to find the last notarization or empty block record
	for i := len(records) - 1; i >= 0; i-- {
		recordType := binary.BigEndian.Uint16(records[i])
		if recordType == record.NotarizationRecordType {
			notarization, err := NotarizationFromRecord(records[i], e.QCDeserializer)
			if err != nil {
				return err
			}
			if notarization.Vote.Round >= e.round {
				e.round = notarization.Vote.Round + 1
				e.Epoch = notarization.Vote.BlockHeader.Epoch
			}
			return nil
		}
		if recordType == record.EmptyNotarizationRecordType {
			emptyNotarization, err := EmptyNotarizationFromRecord(records[i], e.QCDeserializer)
			if err != nil {
				return err
			}
			if emptyNotarization.Vote.Round >= e.round {
				e.round = emptyNotarization.Vote.Round + 1
				e.Epoch = emptyNotarization.Vote.Epoch
			}
			return nil
		}
	}

	return nil
}

// restoreFromWal initializes an epoch from the write ahead log.
func (e *Epoch) restoreFromWal() error {
	records, err := e.WAL.ReadAll()
	if err != nil {
		return err
	}

	for _, r := range records {
		if len(r) < 2 {
			return fmt.Errorf("malformed record")
		}
		recordType := binary.BigEndian.Uint16(r)
		switch recordType {
		case record.BlockRecordType:
			err = e.restoreBlockRecord(r)
		case record.NotarizationRecordType:
			err = e.restoreNotarizationRecord(r)
		case record.FinalizationRecordType:
			err = e.restoreFinalizationRecord(r)
		case record.EmptyNotarizationRecordType:
			err = e.restoreEmptyNotarizationRecord(r)
		case record.EmptyVoteRecordType:
			err = e.restoreEmptyVoteRecord(r)
		default:
			e.Logger.Error("undefined record type", zap.Uint16("type", recordType))
			return fmt.Errorf("undefined record type: %d", recordType)
		}
		if err != nil {
			return err
		}
	}
	if err != nil {
		return err
	}
	return e.resumeFromWal(records)
}

// loadLastBlock initializes the epoch with the lastBlock retrieved from storage.
func (e *Epoch) loadLastBlock() error {
	lastIndex, err := RetrieveLastIndexFromStorage(e.Storage)
	if err != nil {
		return err
	}

	e.lastBlock = lastIndex
	return nil
}

func (e *Epoch) Stop() {
	e.finishFn()
}

func (e *Epoch) handleFinalizationCertificateMessage(message *FinalizationCertificate, from NodeID) error {
	e.Logger.Verbo("Received finalization certificate message",
		zap.Stringer("from", from), zap.Uint64("round", message.Finalization.Round), zap.Uint64("seq", message.Finalization.Seq))

	nextSeqToCommit := e.Storage.Height()
	// Ignore finalization certificates for sequences we have already committed
	if nextSeqToCommit > message.Finalization.Seq {
		return nil
	}

	valid := IsFinalizationCertificateValid(e.eligibleNodeIDs, message, e.quorumSize, e.Logger)
	if !valid {
		e.Logger.Debug("Received an invalid finalization certificate",
			zap.Int("round", int(message.Finalization.Round)),
			zap.Stringer("NodeID", from))
		return nil
	}

	round, exists := e.rounds[message.Finalization.Round]
	if !exists {
		e.handleFinalizationCertificateForPendingOrFutureRound(message, message.Finalization.Round, nextSeqToCommit)
		return nil
	}

	if round.fCert != nil {
		e.Logger.Debug("Received finalization for an already finalized round", zap.Uint64("round", message.Finalization.Round))
		return nil
	}

	round.fCert = message

	return e.persistFinalizationCertificate(*message)
}

func (e *Epoch) handleFinalizationCertificateForPendingOrFutureRound(message *FinalizationCertificate, round uint64, nextSeqToCommit uint64) {
	if round == e.round {
		// delay collecting future finalization certificate if we are verifying the proposal for that round
		// and the fCert is for the current round
		for _, msgs := range e.futureMessages {
			msgForRound, exists := msgs[round]
			if exists && msgForRound.proposal != nil {
				msgForRound.finalizationCertificate = message
				return
			}
		}
	}

	// TODO: delay requesting future fCerts and blocks, since blocks could be in transit
	e.Logger.Debug("Received finalization certificate for a future round", zap.Uint64("round", round))
	e.replicationState.replicateBlocks(message, nextSeqToCommit)
}

func (e *Epoch) handleFinalizationMessage(message *Finalization, from NodeID) error {
	finalization := message.Finalization

	e.Logger.Verbo("Received finalization message",
		zap.Stringer("from", from), zap.Uint64("round", finalization.Round))

	// Only process a point to point finalizations.
	// This is needed to prevent a malicious node from sending us a finalization of a different node for a future round.
	// Since we only verify the finalization when it's due time, this will effectively block us from saving the real finalization
	// from the real node for a future round.
	if !from.Equals(message.Signature.Signer) {
		e.Logger.Debug("Received a finalization signed by a different party than sent it", zap.Stringer("signer", message.Signature.Signer), zap.Stringer("sender", from))
		return nil
	}

	// Have we already finalized this round?
	round, exists := e.rounds[finalization.Round]

	// If we have not received the proposal yet, we won't have a Round object in e.rounds,
	// yet we may receive the corresponding finalization.
	// This may happen if we're asynchronously verifying the proposal at the moment.
	if !exists && e.round == finalization.Round {
		e.Logger.Debug("Received a finalization for the current round",
			zap.Uint64("round", finalization.Round), zap.Stringer("from", from))
		e.storeFutureFinalization(message, from, finalization.Round)
		return nil
	}

	// This finalization may correspond to a proposal from a future round, or to the proposal of the current round
	// which we are still verifying.
	if e.isWithinMaxRoundWindow(finalization.Round) {
		e.Logger.Debug("Got finalization for a future round", zap.Uint64("round", finalization.Round), zap.Uint64("my round", e.round))
		e.storeFutureFinalization(message, from, finalization.Round)
		return nil
	}

	// Finalization for a future round that is too far in the future
	if !exists {
		e.Logger.Debug("Received finalization for an unknown round", zap.Uint64("ourRound", e.round), zap.Uint64("round", finalization.Round))
		return nil
	}

	if round.fCert != nil {
		e.Logger.Debug("Received finalization for an already finalized round", zap.Uint64("round", finalization.Round))
		return nil
	}

	if !e.isFinalizationValid(message.Signature.Value, finalization, from) {
		return nil
	}

	round.finalizations[string(from)] = message
	e.deleteFutureFinalization(from, finalization.Round)

	return e.maybeCollectFinalizationCertificate(round)
}

func (e *Epoch) storeFutureFinalization(message *Finalization, from NodeID, round uint64) {
	msgsForRound, exists := e.futureMessages[string(from)][round]
	if !exists {
		msgsForRound = &messagesForRound{}
		e.futureMessages[string(from)][round] = msgsForRound
	}
	msgsForRound.finalization = message
}

func (e *Epoch) storeFutureNotarization(message *Notarization, from NodeID, round uint64) {
	msgsForRound, exists := e.futureMessages[string(from)][round]
	if !exists {
		msgsForRound = &messagesForRound{}
		e.futureMessages[string(from)][round] = msgsForRound
	}
	msgsForRound.notarization = message
}

func (e *Epoch) handleEmptyVoteMessage(message *EmptyVote, from NodeID) error {
	vote := message.Vote

	e.Logger.Verbo("Received empty vote message",
		zap.Stringer("from", from), zap.Uint64("round", vote.Round))

	// Only process point to point empty votes.
	// A node will never need to forward to us someone else's vote.
	if !from.Equals(message.Signature.Signer) {
		e.Logger.Debug("Received an empty vote signed by a different party than sent it",
			zap.Stringer("signer", message.Signature.Signer), zap.Stringer("sender", from))
		return nil
	}

	if e.round > vote.Round {
		e.Logger.Debug("Got vote from a past round",
			zap.Uint64("round", vote.Round), zap.Uint64("my round", e.round), zap.Stringer("from", from))
		return nil
	}

	// TODO: This empty vote may correspond to a future round, so... let future me implement it!
	if e.round < vote.Round { //TODO: only handle it if it's within the max round window (&& vote.Round-e.round < e.maxRoundWindow)
		e.Logger.Debug("Got empty vote from a future round",
			zap.Uint64("round", vote.Round), zap.Uint64("my round", e.round), zap.Stringer("from", from))
		//TODO: e.storeFutureEmptyVote(message, from, vote.Round)
		return nil
	}

	// Else, this is an empty vote for current round

	e.Logger.Debug("Received an empty vote for the current round",
		zap.Uint64("round", vote.Round), zap.Stringer("from", from))

	signature := message.Signature

	if err := vote.Verify(signature.Value, e.Verifier, signature.Signer); err != nil {
		e.Logger.Debug("ToBeSignedEmptyVote verification failed", zap.Stringer("NodeID", signature.Signer), zap.Error(err))
		return nil
	}

	round := vote.Round

	emptyVotes := e.getOrCreateEmptyVoteSetForRound(round)

	emptyVotes.votes[string(from)] = message

	return e.maybeAssembleEmptyNotarization()
}

func (e *Epoch) getOrCreateEmptyVoteSetForRound(round uint64) *EmptyVoteSet {
	emptyVotes, exists := e.emptyVotes[round]
	if !exists {
		emptyVotes = &EmptyVoteSet{votes: make(map[string]*EmptyVote)}
		e.emptyVotes[round] = emptyVotes
	}
	return emptyVotes
}

func (e *Epoch) handleVoteMessage(message *Vote, from NodeID) error {
	vote := message.Vote

	e.Logger.Verbo("Received vote message",
		zap.Stringer("from", from), zap.Uint64("round", vote.Round), zap.Stringer("digest", vote.Digest))

	// Only process point to point votes.
	// This is needed to prevent a malicious node from sending us a vote of a different node for a future round.
	// Since we only verify the vote when it's due time, this will effectively block us from saving the real vote
	// from the real node for a future round.
	if !from.Equals(message.Signature.Signer) {
		e.Logger.Debug("Received a vote signed by a different party than sent it",
			zap.Stringer("signer", message.Signature.Signer), zap.Stringer("sender", from),
			zap.Stringer("digest", vote.Digest))
		return nil
	}

	if !e.isVoteRoundValid(vote.Round) {
		return nil
	}

	// If we have not received the proposal yet, we won't have a Round object in e.rounds,
	// yet we may receive the corresponding vote.
	// This may happen if we're asynchronously verifying the proposal at the moment.
	if _, exists := e.rounds[vote.Round]; !exists && e.round == vote.Round {
		e.Logger.Debug("Received a vote for the current round",
			zap.Uint64("round", vote.Round), zap.Stringer("from", from))
		e.storeFutureVote(message, from, vote.Round)
		return nil
	}

	// This vote may correspond to a proposal from a future round, or to the proposal of the current round
	// which we are still verifying.
	if e.isWithinMaxRoundWindow(vote.Round) {
		e.Logger.Debug("Got vote from a future round",
			zap.Uint64("round", vote.Round), zap.Uint64("my round", e.round), zap.Stringer("from", from))
		e.storeFutureVote(message, from, vote.Round)
		return nil
	}

	round, exists := e.rounds[vote.Round]
	if !exists {
		e.Logger.Debug("Received a vote for a non existent round",
			zap.Uint64("round", vote.Round), zap.Uint64("our round", e.round))
		return nil
	}

	if round.notarization != nil {
		e.Logger.Debug("Round already notarized", zap.Uint64("round", vote.Round))
		return nil
	}

	// Only verify the vote if we haven't verified it in the past.
	signature := message.Signature
	if _, exists := round.votes[string(signature.Signer)]; !exists {
		if err := vote.Verify(signature.Value, e.Verifier, signature.Signer); err != nil {
			e.Logger.Debug("ToBeSignedVote verification failed", zap.Stringer("NodeID", signature.Signer), zap.Error(err))
			return nil
		}
	}

	e.rounds[vote.Round].votes[string(signature.Signer)] = message
	e.deleteFutureVote(from, vote.Round)

	return e.maybeCollectNotarization()
}

func (e *Epoch) haveWeAlreadyTimedOutOnThisRound(round uint64) bool {
	emptyVotes, exists := e.emptyVotes[round]
	return exists && emptyVotes.timedOut
}

func (e *Epoch) storeFutureVote(message *Vote, from NodeID, round uint64) {
	msgsForRound, exists := e.futureMessages[string(from)][round]
	if !exists {
		msgsForRound = &messagesForRound{}
		e.futureMessages[string(from)][round] = msgsForRound
	}
	msgsForRound.vote = message
}

func (e *Epoch) deleteFutureVote(from NodeID, round uint64) {
	msgsForRound, exists := e.futureMessages[string(from)][round]
	if !exists {
		return
	}
	msgsForRound.vote = nil
}

func (e *Epoch) deleteFutureProposal(from NodeID, round uint64) {
	msgsForRound, exists := e.futureMessages[string(from)][round]
	if !exists {
		return
	}
	msgsForRound.proposal = nil
}

func (e *Epoch) deleteFutureFinalization(from NodeID, round uint64) {
	msgsForRound, exists := e.futureMessages[string(from)][round]
	if !exists {
		return
	}
	msgsForRound.finalization = nil
}

func (e *Epoch) deleteFutureNotarization(from NodeID, round uint64) {
	msgsForRound, exists := e.futureMessages[string(from)][round]
	if !exists {
		return
	}
	msgsForRound.notarization = nil
}

func (e *Epoch) isFinalizationValid(signature []byte, finalization ToBeSignedFinalization, from NodeID) bool {
	if err := finalization.Verify(signature, e.Verifier, from); err != nil {
		e.Logger.Debug("Received a finalization with an invalid signature", zap.Uint64("round", finalization.Round), zap.Error(err))
		return false
	}
	return true
}

func (e *Epoch) isVoteRoundValid(round uint64) bool {
	// Ignore votes for previous rounds
	if round < e.round {
		return false
	}

	// Ignore votes for rounds too far ahead
	if e.isRoundTooFarAhead(round) {
		e.Logger.Debug("Received a vote for a too advanced round",
			zap.Uint64("round", round), zap.Uint64("my round", e.round))
		return false
	}

	return true
}

func (e *Epoch) maybeCollectFinalizationCertificate(round *Round) error {
	finalizationCount := len(round.finalizations)

	if finalizationCount < e.quorumSize {
		e.Logger.Verbo("Counting finalizations", zap.Uint64("round", e.round), zap.Int("votes", finalizationCount))
		return nil
	}

	return e.assembleFinalizationCertificate(round)
}

func (e *Epoch) assembleFinalizationCertificate(round *Round) error {
	// Divide finalizations into sets that agree on the same metadata
	finalizationsByMD := make(map[string][]*Finalization)

	for _, vote := range round.finalizations {
		key := string(vote.Finalization.Bytes())
		finalizationsByMD[key] = append(finalizationsByMD[key], vote)
	}

	var finalizations []*Finalization

	for _, finalizationsWithTheSameDigest := range finalizationsByMD {
		if len(finalizationsWithTheSameDigest) >= e.quorumSize {
			finalizations = finalizationsWithTheSameDigest
			break
		}
	}

	if len(finalizations) == 0 {
		e.Logger.Debug("Could not find enough finalizations for the same metadata")
		return nil
	}

	fCert, err := NewFinalizationCertificate(e.Logger, e.SignatureAggregator, finalizations)
	if err != nil {
		return err
	}

	round.fCert = &fCert
	return e.persistFinalizationCertificate(fCert)
}

func (e *Epoch) progressRoundsDueToCommit(round uint64) {
	e.Logger.Debug("Progressing rounds due to commit", zap.Uint64("round", round), zap.Uint64("current round", e.round))
	for e.round < round {
		e.increaseRound()
	}
}

func (e *Epoch) persistFinalizationCertificate(fCert FinalizationCertificate) error {
	e.Logger.Debug("Received enough finalizations to finalize a block", zap.Uint64("round", fCert.Finalization.Round))
	// Check to see if we should commit this finalization to the storage as part of a block commit,
	// or otherwise write it to the WAL in order to commit it later.
	startRound := e.round
	nextSeqToCommit := e.Storage.Height()
	if fCert.Finalization.Seq == nextSeqToCommit {
		e.indexFinalizationCertificates(fCert.Finalization.Round)
	} else {
		recordBytes := NewQuorumRecord(fCert.QC.Bytes(), fCert.Finalization.Bytes(), record.FinalizationRecordType)
		if err := e.WAL.Append(recordBytes); err != nil {
			e.Logger.Error("Failed to append finalization certificate record to WAL", zap.Error(err))
			return err
		}

		e.Logger.Debug("Persisted finalization certificate to WAL",
			zap.Uint64("round", fCert.Finalization.Round),
			zap.Uint64("height", nextSeqToCommit),
			zap.Int("size", len(recordBytes)),
			zap.Stringer("digest", fCert.Finalization.BlockHeader.Digest))

		// we receive a finalization certificate for a future round
		e.Logger.Debug("Received a finalization certificate for a future sequence", zap.Uint64("seq", fCert.Finalization.Seq), zap.Uint64("nextSeqToCommit", nextSeqToCommit))
<<<<<<< HEAD
		e.replicationState.replicateBlocks(&fCert, nextSeqToCommit)
=======

		if err := e.rebroadcastPastFinalizations(); err != nil {
			return err
		}

		e.replicationState.collectFutureFinalizationCertificates(&fCert, e.round, nextSeqToCommit)
>>>>>>> b0960c6b
	}

	finalizationCertificate := &Message{FinalizationCertificate: &fCert}
	e.Comm.Broadcast(finalizationCertificate)

	e.Logger.Debug("Broadcast finalization certificate",
		zap.Uint64("round", fCert.Finalization.Round),
		zap.Stringer("digest", fCert.Finalization.BlockHeader.Digest))

	// If we have progressed to a new round while we committed blocks,
	// start the new round.
	if startRound < e.round {
		return e.startRound()
	}

	return nil
}

func (e *Epoch) rebroadcastPastFinalizations() error {
	r := e.round

	for {
		if r == 0 {
			return nil
		}
		r--
		round, exists := e.rounds[r]
		if !exists {
			return nil
		}

		// Already collected a finalization certificate
		if round.fCert != nil {
			continue
		}

		// Has notarized this round?
		if round.notarization == nil {
			continue
		}

		var finalizationMessage *Message
		// Try to re-use finalization we created if possible, else create it.
		if finalization, exists := round.finalizations[string(e.ID)]; exists {
			finalizationMessage = &Message{Finalization: finalization}
		} else {
			_, msg, err := e.constructFinalizationMessage(round.notarization.Vote.BlockHeader)
			if err != nil {
				return err
			}
			finalizationMessage = msg
		}
		e.Logger.Debug("Rebroadcasting finalization", zap.Uint64("round", r))
		e.Comm.Broadcast(finalizationMessage)
	}
}

func (e *Epoch) indexFinalizationCertificates(startRound uint64) {
	r := startRound
	round, exists := e.rounds[r]
	if !exists {
		e.Logger.Debug("Round not found", zap.Uint64("round", r))
		return
	}
	if round.fCert.Finalization.Seq != e.Storage.Height() {
		e.Logger.Debug("Finalization certificate does not correspond to the next sequence to commit",
			zap.Uint64("seq", round.fCert.Finalization.Seq), zap.Uint64("height", e.Storage.Height()))
		return
	}

	for exists && round.fCert != nil {
		fCert := *round.fCert
		block := round.block
		e.indexFinalizationCertificate(block, fCert)

		e.deleteRounds(round.num)
		// Clean up the future messages - Remove all messages we may have stored for the round
		// the finalization is about.
		for _, messagesFromNode := range e.futureMessages {
			delete(messagesFromNode, fCert.Finalization.Round)
		}

		// Check if we can commit the next round
		r++
		round, exists = e.rounds[r]
	}
}

func (e *Epoch) indexFinalizationCertificate(block VerifiedBlock, fCert FinalizationCertificate) {
	e.Storage.Index(block, fCert)
	e.Logger.Info("Committed block",
		zap.Uint64("round", fCert.Finalization.Round),
		zap.Uint64("sequence", fCert.Finalization.Seq),
		zap.Stringer("digest", fCert.Finalization.BlockHeader.Digest))
	e.lastBlock = &VerifiedFinalizedBlock{
		VerifiedBlock: block,
		FCert:         fCert,
	}

	// We have commited because we have collected a finalization certificate.
	// However, we may have not witnessed a notarization.
	// Regardless of that, we can safely progress to the round succeeding the finalization.
	e.progressRoundsDueToCommit(fCert.Finalization.Round + 1)
}

func (e *Epoch) maybeAssembleEmptyNotarization() error {
	emptyVotes, exists := e.emptyVotes[e.round]

	// This should never happen, but done for sanity
	if !exists {
		return fmt.Errorf("could not find empty vote set for round %d", e.round)
	}

	// Check if we found a quorum of votes for the same metadata
	quorumSize := e.quorumSize
	popularEmptyVote, signatures, found := findMostPopularEmptyVote(emptyVotes.votes, quorumSize)
	if !found {
		e.Logger.Debug("Could not find empty vote with a quorum or more votes", zap.Uint64("round", e.round))
		return nil
	}

	qc, err := e.SignatureAggregator.Aggregate(signatures)
	if err != nil {
		e.Logger.Error("Could not aggregate empty votes signatures", zap.Error(err), zap.Uint64("round", e.round))
		return nil
	}

	emptyNotarization := &EmptyNotarization{QC: qc, Vote: popularEmptyVote}
	// write to the empty vote set
	emptyVotes.emptyNotarization = emptyNotarization

	// Persist the empty notarization and also broadcast it to everyone
	return e.persistEmptyNotarization(emptyNotarization, true)
}

func findMostPopularEmptyVote(votes map[string]*EmptyVote, quorumSize int) (ToBeSignedEmptyVote, []Signature, bool) {
	votesByBytes := make(map[string][]*EmptyVote)
	for _, vote := range votes {
		key := string(vote.Vote.Bytes())
		votesByBytes[key] = append(votesByBytes[key], vote)
	}

	var popularEmptyVotes []*EmptyVote

	for _, votes := range votesByBytes {
		if len(votes) >= quorumSize {
			popularEmptyVotes = votes
			break
		}
	}

	if len(popularEmptyVotes) == 0 {
		return ToBeSignedEmptyVote{}, nil, false
	}

	sigs := make([]Signature, 0, len(popularEmptyVotes))
	for _, vote := range popularEmptyVotes {
		sigs = append(sigs, vote.Signature)
	}

	return popularEmptyVotes[0].Vote, sigs, true
}

func (e *Epoch) persistEmptyNotarization(emptyNotarization *EmptyNotarization, shouldBroadcast bool) error {
	emptyNotarizationRecord := NewEmptyNotarizationRecord(emptyNotarization)
	if err := e.WAL.Append(emptyNotarizationRecord); err != nil {
		e.Logger.Error("Failed to append empty block record to WAL", zap.Error(err))
		return err
	}

	e.Logger.Debug("Persisted empty block to WAL",
		zap.Int("size", len(emptyNotarizationRecord)),
		zap.Uint64("round", emptyNotarization.Vote.Round))

	if shouldBroadcast {
		notarizationMessage := &Message{EmptyNotarization: emptyNotarization}
		e.Comm.Broadcast(notarizationMessage)
		e.Logger.Debug("Broadcast empty notarization",
			zap.Uint64("round", emptyNotarization.Vote.Round))
	}

	e.increaseRound()

	return errors.Join(e.startRound(), e.maybeLoadFutureMessages())
}

func (e *Epoch) maybeCollectNotarization() error {
	votesForCurrentRound := e.rounds[e.round].votes
	voteCount := len(votesForCurrentRound)

	if voteCount < e.quorumSize {
		from := make([]NodeID, 0, voteCount)
		for _, vote := range votesForCurrentRound {
			from = append(from, vote.Signature.Signer)
		}
		e.Logger.Verbo("Counting votes", zap.Uint64("round", e.round),
			zap.Int("votes", voteCount), zap.String("from", fmt.Sprintf("%s", from)))

		// As a last resort, check if we have received a notarization message for this round
		// by attempting to load it from the future messages.
		return e.maybeLoadFutureMessages()
	}

	// TODO: store votes before receiving the block
	block := e.rounds[e.round].block
	expectedDigest := block.BlockHeader().Digest

	// Ensure we have enough votes for the same digest
	var voteCountForOurDigest int
	for _, vote := range votesForCurrentRound {
		if bytes.Equal(expectedDigest[:], vote.Vote.Digest[:]) {
			voteCountForOurDigest++
		}
	}

	if voteCountForOurDigest < e.quorumSize {
		e.Logger.Warn("Counting votes for the digest we received from the leader",
			zap.Uint64("round", e.round),
			zap.Int("voteForOurDigests", voteCountForOurDigest),
			zap.Int("total votes", voteCount))

		// As a last resort, check if we have received a notarization message for this round
		// by attempting to load it from the future messages.
		return e.maybeLoadFutureMessages()
	}

	notarization, err := NewNotarization(e.Logger, e.SignatureAggregator, votesForCurrentRound, block.BlockHeader())
	if err != nil {
		return err
	}

	return e.persistAndBroadcastNotarization(notarization)
}

func (e *Epoch) writeNotarizationToWal(notarization Notarization) error {
	record := NewQuorumRecord(notarization.QC.Bytes(), notarization.Vote.Bytes(), record.NotarizationRecordType)

	if err := e.WAL.Append(record); err != nil {
		e.Logger.Error("Failed to append notarization record to WAL", zap.Error(err))
		return err
	}

	e.Logger.Debug("Persisted notarization to WAL",
		zap.Int("size", len(record)),
		zap.Uint64("round", notarization.Vote.Round),
		zap.Stringer("digest", notarization.Vote.BlockHeader.Digest))

	return nil
}

func (e *Epoch) persistNotarization(notarization Notarization) error {
	if err := e.writeNotarizationToWal(notarization); err != nil {
		return nil
	}

	err := e.storeNotarization(notarization)
	if err != nil {
		return err
	}

	e.increaseRound()

	return nil
}

func (e *Epoch) persistAndBroadcastNotarization(notarization Notarization) error {
	err := e.persistNotarization(notarization)
	if err != nil {
		return err
	}

	notarizationMessage := &Message{Notarization: &notarization}
	e.Comm.Broadcast(notarizationMessage)

	e.Logger.Debug("Broadcast notarization",
		zap.Uint64("round", notarization.Vote.Round),
		zap.Stringer("digest", notarization.Vote.BlockHeader.Digest))

	return errors.Join(e.doNotarized(notarization.Vote.Round), e.maybeLoadFutureMessages())
}

func (e *Epoch) handleEmptyNotarizationMessage(emptyNotarization *EmptyNotarization) error {
	vote := emptyNotarization.Vote

	e.Logger.Verbo("Received empty notarization message", zap.Uint64("round", vote.Round))

	// Ignore votes for previous rounds
	if !e.isVoteRoundValid(vote.Round) {
		return nil
	}

	// Check if we have collected a notarization or a finalization for this round.
	// If we did, then we don't need to process an empty notarization,
	// because we have a way to progress to the successive round, regardless if
	// it's our current round or not.
	round, exists := e.rounds[vote.Round]
	if exists && (round.notarization != nil || round.fCert != nil) {
		return nil
	}

	// Otherwise, this round is not notarized or finalized yet, so verify the empty notarization and store it.

	if !e.verifyEmptyNotarization(emptyNotarization) {
		return nil
	}

	emptyVotes := e.getOrCreateEmptyVoteSetForRound(vote.Round)
	emptyVotes.emptyNotarization = emptyNotarization
	if e.round != vote.Round {
		e.Logger.Debug("Received empty notarization for a future round",
			zap.Uint64("round", vote.Round), zap.Uint64("our round", e.round))
		return nil
	}

	// The empty notarization is for this round, so store it but don't broadcast it, as we've received it via a broadcast.
	return e.persistEmptyNotarization(emptyNotarization, false)
}

func (e *Epoch) verifyEmptyNotarization(emptyNotarization *EmptyNotarization) bool {
	// Check empty notarization was signed by only eligible nodes
	for _, signer := range emptyNotarization.QC.Signers() {
		if _, exists := e.eligibleNodeIDs[string(signer)]; !exists {
			e.Logger.Warn("Empty notarization quorum certificate contains an unknown signer", zap.Stringer("signer", signer))
			return false
		}
	}

	// Ensure no node signed the empty notarization twice
	doubleSigner, signedTwice := hasSomeNodeSignedTwice(emptyNotarization.QC.Signers(), e.Logger)
	if signedTwice {
		e.Logger.Warn("A node has signed the empty notarization twice", zap.Stringer("signer", doubleSigner))
		return false
	}

	// Check enough signers signed the empty notarization
	if e.quorumSize > len(emptyNotarization.QC.Signers()) {
		e.Logger.Warn("Empty notarization signed by insufficient nodes",
			zap.Int("count", len(emptyNotarization.QC.Signers())),
			zap.Int("Quorum", e.quorumSize))
		return false
	}

	if err := emptyNotarization.Verify(); err != nil {
		e.Logger.Debug("Empty Notarization is invalid", zap.Error(err))
		return false
	}
	return true
}

func (e *Epoch) handleNotarizationMessage(message *Notarization, from NodeID) error {
	vote := message.Vote

	e.Logger.Verbo("Received notarization message",
		zap.Stringer("from", from), zap.Uint64("round", vote.Round))

	if !e.isVoteRoundValid(vote.Round) {
		e.Logger.Debug("Notarization contains invalid vote",
			zap.Stringer("NodeID", from))
		return nil
	}

	if !e.verifyNotarization(message, from) {
		return nil
	}

	// Can we handle this notarization right away or should we handle it later?
	round, exists := e.rounds[vote.Round]
	// If we have already notarized the round, no need to continue
	if exists && round.notarization != nil {
		e.Logger.Debug("Received a notarization for an already notarized round")
		return nil
	}
	// If this notarization is for a round we are currently processing its proposal,
	// or for a future round, then store it for later use.
	if !exists || e.round < vote.Round {
		e.Logger.Debug("Received a notarization for a future round", zap.Uint64("round", vote.Round))
		e.storeFutureNotarization(message, from, vote.Round)
		return nil
	}

	// We are about to persist the notarization, so delete it in case it came from the future messages.
	e.deleteFutureNotarization(from, vote.Round)

	// Else, this is a notarization for the current round, and we have stored the proposal for this round.
	// Note that we don't need to check if we have timed out on this round,
	// because if we had collected an empty notarization for this round, we would have progressed to the next round.
	return e.persistAndBroadcastNotarization(*message)
}

func (e *Epoch) verifyNotarization(message *Notarization, from NodeID) bool {
	// Ensure no node signed the notarization twice
	doubleSigner, signedTwice := hasSomeNodeSignedTwice(message.QC.Signers(), e.Logger)
	if signedTwice {
		e.Logger.Warn("A node has signed the notarization twice", zap.Stringer("signer", doubleSigner))
		return false
	}

	// Check enough signers signed the notarization
	if e.quorumSize > len(message.QC.Signers()) {
		e.Logger.Warn("Notarization certificate signed by insufficient nodes",
			zap.Int("count", len(message.QC.Signers())),
			zap.Int("Quorum", e.quorumSize))
		return false
	}

	// Check notarization was signed by only eligible nodes
	for _, signer := range message.QC.Signers() {
		if _, exists := e.eligibleNodeIDs[string(signer)]; !exists {
			e.Logger.Warn("Notarization quorum certificate contains an unknown signer", zap.Stringer("signer", signer))
			return false
		}
	}

	if err := message.Verify(); err != nil {
		e.Logger.Debug("Notarization quorum certificate is invalid",
			zap.Stringer("NodeID", from), zap.Error(err))
		return false
	}
	return true
}

func (e *Epoch) handleBlockMessage(message *BlockMessage, from NodeID) error {
	block := message.Block
	if block == nil {
		e.Logger.Debug("Got empty block in a BlockMessage")
		return nil
	}

	e.Logger.Verbo("Received block message",
		zap.Stringer("from", from), zap.Uint64("round", block.BlockHeader().Round))

	pendingBlocks := e.sched.Size()
	if pendingBlocks > e.maxPendingBlocks {
		e.Logger.Warn("Too many blocks being verified to ingest another one", zap.Int("pendingBlocks", pendingBlocks))
		return nil
	}

	vote := message.Vote
	from = vote.Signature.Signer

	md := block.BlockHeader()

	e.Logger.Debug("Handling block message", zap.Stringer("digest", md.Digest), zap.Uint64("round", md.Round))

	// Don't bother processing blocks from the past
	if e.round > md.Round {
		return nil
	}

	// The block is for a too high round, we shouldn't handle it as
	// we have only so much memory.
	if e.isRoundTooFarAhead(md.Round) {
		e.Logger.Debug("Received a block message for a too high round",
			zap.Uint64("round", md.Round), zap.Uint64("our round", e.round))
		return nil
	}

	// Check that the node is a leader for the round corresponding to the block.
	if !LeaderForRound(e.nodes, md.Round).Equals(from) {
		// The block is associated with a round in which the sender is not the leader,
		// it should not be sending us any block at all.
		e.Logger.Debug("Got block from a block proposer that is not the leader of the round", zap.Stringer("NodeID", from), zap.Uint64("round", md.Round))
		return nil
	}

	// Check if we have verified this message in the past:
	alreadyVerified := e.wasBlockAlreadyVerified(from, md)

	if !alreadyVerified {
		// Ensure the block was voted on by its block producer:

		// 1) Verify block digest corresponds to the digest voted on
		if !bytes.Equal(vote.Vote.Digest[:], md.Digest[:]) {
			e.Logger.Debug("ToBeSignedVote digest mismatches block digest", zap.Stringer("voteDigest", vote.Vote.Digest),
				zap.Stringer("blockDigest", md.Digest))
			return nil
		}
		// 2) Verify the vote is properly signed
		if err := vote.Vote.Verify(vote.Signature.Value, e.Verifier, vote.Signature.Signer); err != nil {
			e.Logger.Debug("ToBeSignedVote verification failed", zap.Stringer("NodeID", vote.Signature.Signer), zap.Error(err))
			return nil
		}
	}

	// If this is a message from a more advanced round,
	// only store it if it is up to `maxRoundWindow` ahead.
	// TODO: test this
	if e.isWithinMaxRoundWindow(md.Round) {
		e.Logger.Debug("Got block of a future round", zap.Uint64("round", md.Round), zap.Uint64("my round", e.round))
		msgsForRound, exists := e.futureMessages[string(from)][md.Round]
		if !exists {
			msgsForRound = &messagesForRound{}
			e.futureMessages[string(from)][md.Round] = msgsForRound
		}

		// Has this node already sent us a proposal?
		// If so, it cannot send it again.
		if msgsForRound.proposal != nil {
			e.Logger.Debug("Already received a proposal from this node for the round",
				zap.Stringer("NodeID", from), zap.Uint64("round", md.Round))
			return nil
		}

		msgsForRound.proposal = message
		return nil
	}

	if !e.verifyProposalIsPartOfOurChain(block) {
		e.Logger.Debug("Got invalid block in a BlockMessage")
		return nil
	}

	// save in future messages while we are verifying the block
	msgForRound, exists := e.futureMessages[string(from)][md.Round]
	if !exists {
		msgsForRound := &messagesForRound{}
		msgsForRound.proposal = message
		e.futureMessages[string(from)][md.Round] = msgsForRound
	} else {
		msgForRound.proposal = message
	}

	// Create a task that will verify the block in the future, after its predecessors have also been verified.
	task := e.createBlockVerificationTask(block, from, vote)

	// isBlockReadyToBeScheduled checks if the block is known to us either from some previous round,
	// or from storage. If so, then we have verified it in the past, since only verified blocks are saved in memory.
	canBeImmediatelyVerified := e.isBlockReadyToBeScheduled(md.Seq, md.Prev)

	// Schedule the block to be verified once its direct predecessor have been verified,
	// or if it can be verified immediately.
	e.Logger.Debug("Scheduling block verification", zap.Uint64("round", md.Round))
	e.sched.Schedule(task, md.Prev, md.Round, canBeImmediatelyVerified)

	return nil
}

// processFinalizedBlocks processes a block that has a finalization certificate.
// if the block has already been verified, it will index the finalization certificate,
// otherwise it will verify the block first.
func (e *Epoch) processFinalizedBlock(block Block, fCert FinalizationCertificate) error {
	round, exists := e.rounds[fCert.Finalization.Round]
	// dont create a block verification task if the block is already in the rounds map
	if exists {
		roundDigest := round.block.BlockHeader().Digest
		seqDigest := fCert.Finalization.BlockHeader.Digest
		if !bytes.Equal(roundDigest[:], seqDigest[:]) {
			e.Logger.Warn("Received finalized block that is different from the one we have in the rounds map",
				zap.Stringer("roundDigest", roundDigest), zap.Stringer("seqDigest", seqDigest))
			return nil
		}
		round.fCert = &fCert
		e.indexFinalizationCertificates(round.num)
		return e.processReplicationState()
	}

	pendingBlocks := e.sched.Size()
	if pendingBlocks > e.maxPendingBlocks {
		e.Logger.Warn("Too many blocks being verified to ingest another one", zap.Int("pendingBlocks", pendingBlocks))
		return nil
	}
	md := block.BlockHeader()

	// Create a task that will verify the block in the future, after its predecessors have also been verified.
	task := e.createFinalizedBlockVerificationTask(block, fCert)

	// isBlockReadyToBeScheduled checks if the block is known to us either from some previous round,
	// or from storage. If so, then we have verified it in the past, since only verified blocks are saved in memory.
	canBeImmediatelyVerified := e.isBlockReadyToBeScheduled(md.Seq, md.Prev)

	// Schedule the block to be verified once its direct predecessor have been verified,
	// or if it can be verified immediately.
	e.Logger.Debug("Scheduling block verification", zap.Uint64("round", md.Round))
	e.sched.Schedule(task, md.Prev, md.Round, canBeImmediatelyVerified)

	return nil
}

// processNotarizedBlock processes a block that has a notarization.
// if the block has already been verified, it will persist the notarization,
// otherwise it will verify the block first.
func (e *Epoch) processNotarizedBlock(notarizedBlock *NotarizedBlock) error {
	md := notarizedBlock.block.BlockHeader()
	round, exists := e.rounds[md.Round]

	// dont create a block verification task if the block is already in the rounds map
	if exists {
		// We could have a block in the rounds map, as well as an empty notarization.
		// its important to not create a conflicting notarization for that round.
		emptyVote, exists := e.emptyVotes[md.Round]

		if exists && emptyVote.emptyNotarization != nil {
			e.Logger.Debug("Received notarized block for a round that has an empty notarization",
				zap.Uint64("round", md.Round))
			return nil
		}

		if round.notarization != nil {
			e.Logger.Debug("Round already notarized", zap.Uint64("round", md.Round))
			return nil
		}

		roundDigest := round.block.BlockHeader().Digest
		notarizedDigest := notarizedBlock.notarization.Vote.BlockHeader.Digest
		if !bytes.Equal(roundDigest[:], notarizedDigest[:]) {
			e.Logger.Warn("Received notarized block that is different from the one we have in the rounds map",
				zap.Stringer("roundDigest", roundDigest), zap.Stringer("notarizedDigest", notarizedDigest))
			return nil
		}

		if err := e.persistNotarization(notarizedBlock.notarization); err != nil {
			e.Logger.Warn("Failed to persist notarization", zap.Error(err))
			e.haltedError = err
			return nil
		}

		return e.processReplicationState()
	}

	pendingBlocks := e.sched.Size()
	if pendingBlocks > e.maxPendingBlocks {
		e.Logger.Warn("Too many blocks being verified to ingest another one", zap.Int("pendingBlocks", pendingBlocks))
		return nil
	}

	// Create a task that will verify the block in the future, after its predecessors have also been verified.
	task := e.createNotarizedBlockVerificationTask(notarizedBlock.block, notarizedBlock.notarization)

	// isBlockReadyToBeScheduled checks if the block is known to us either from some previous round,
	// or from storage. If so, then we have verified it in the past, since only verified blocks are saved in memory.
	canBeImmediatelyVerified := e.isBlockReadyToBeScheduled(md.Seq, md.Prev)

	// Schedule the block to be verified once its direct predecessor have been verified,
	// or if it can be verified immediately.
	e.Logger.Debug("Scheduling block verification", zap.Uint64("round", md.Round))
	e.sched.Schedule(task, md.Prev, md.Round, canBeImmediatelyVerified)

	return nil
}

func (e *Epoch) createBlockVerificationTask(block Block, from NodeID, vote Vote) func() Digest {
	return func() Digest {
		md := block.BlockHeader()

		e.Logger.Debug("Block verification started", zap.Uint64("round", md.Round))
		start := time.Now()
		defer func() {
			elapsed := time.Since(start)
			e.Logger.Debug("Block verification ended", zap.Uint64("round", md.Round), zap.Duration("elapsed", elapsed))
		}()

		verifiedBlock, err := block.Verify(context.Background())
		if err != nil {
			e.Logger.Debug("Failed verifying block", zap.Error(err))
			return md.Digest
		}

		e.lock.Lock()
		defer e.lock.Unlock()

		record := BlockRecord(md, verifiedBlock.Bytes())
		if err := e.WAL.Append(record); err != nil {
			e.haltedError = err
			e.Logger.Error("Failed to append block record to WAL", zap.Error(err))
			return md.Digest
		}

		e.Logger.Debug("Persisted block to WAL",
			zap.Uint64("round", md.Round),
			zap.Stringer("digest", md.Digest))

		if !e.storeProposal(verifiedBlock) {
			e.Logger.Warn("Unable to store proposed block for the round", zap.Stringer("NodeID", from), zap.Uint64("round", md.Round))
			return md.Digest
			// TODO: timeout
		}

		e.deleteFutureProposal(from, md.Round)

		// Check if we have timed out on this round.
		// Although we store the proposal for this round,
		// we refuse to vote for it because we have timed out.
		// We store the proposal only in order to be able to finalize it
		// in case we cannot assemble an empty notarization but eventually
		// this proposal is either notarized or finalized.
		if e.haveWeAlreadyTimedOutOnThisRound(md.Round) {
			e.Logger.Debug("Refusing to vote on block because already timed out in this round", zap.Uint64("round", md.Round), zap.Stringer("NodeID", from))
			return md.Digest
		}

		// Once we have stored the proposal, we have a Round object for the round.
		// We store the vote to prevent verifying its signature again.
		round, exists := e.rounds[md.Round]
		if !exists {
			// This shouldn't happen, but in case it does, return an error
			e.Logger.Error("programming error: round not found", zap.Uint64("round", md.Round))
			return md.Digest
		}
		round.votes[string(vote.Signature.Signer)] = &vote

		if err := e.doProposed(verifiedBlock); err != nil {
			e.Logger.Warn("Failed voting on block", zap.Error(err))
		}

		return md.Digest
	}
}

func (e *Epoch) createFinalizedBlockVerificationTask(block Block, fCert FinalizationCertificate) func() Digest {
	return func() Digest {
		md := block.BlockHeader()

		e.Logger.Debug("Block verification started", zap.Uint64("round", md.Round))
		start := time.Now()
		defer func() {
			elapsed := time.Since(start)
			e.Logger.Debug("Block verification ended", zap.Uint64("round", md.Round), zap.Duration("elapsed", elapsed))
		}()

		verifiedBlock, err := block.Verify(context.Background())
		if err != nil {
			e.Logger.Debug("Failed verifying block", zap.Error(err))
			return md.Digest
		}

		e.lock.Lock()
		defer e.lock.Unlock()

		// we started verifying the block when it was the next sequence to commit, however its
		// possible we received a fCert for this block in the meantime. This check ensures we commit
		// the block only if it is still the next sequence to commit.
		if e.Storage.Height() != md.Seq {
			e.Logger.Debug("Received finalized block that is not the next sequence to commit",
				zap.Uint64("seq", md.Seq), zap.Uint64("height", e.Storage.Height()))
			return md.Digest
		}

		e.indexFinalizationCertificate(verifiedBlock, fCert)
		err = e.processReplicationState()

		if err != nil {
			e.haltedError = err
			e.Logger.Error("Failed to process replication state", zap.Error(err))
			return md.Digest
		}
		err = e.maybeLoadFutureMessages()
		if err != nil {
			e.Logger.Warn("Failed to load future messages", zap.Error(err))
		}

		return md.Digest
	}
}

func (e *Epoch) createNotarizedBlockVerificationTask(block Block, notarization Notarization) func() Digest {
	return func() Digest {
		md := block.BlockHeader()

		e.Logger.Debug("Block verification started", zap.Uint64("round", md.Round))
		start := time.Now()
		defer func() {
			elapsed := time.Since(start)
			e.Logger.Debug("Block verification ended", zap.Uint64("round", md.Round), zap.Duration("elapsed", elapsed))
		}()

		verifiedBlock, err := block.Verify(context.Background())
		if err != nil {
			e.Logger.Debug("Failed verifying block", zap.Error(err))
			return md.Digest
		}

		e.lock.Lock()
		defer e.lock.Unlock()

		// we started verifying the block when we didn't have a notarization, however its
		// possible we received a notarization or empty notarization for this block in the meantime.
		round, ok := e.rounds[md.Round]
		emptyVote, emptyOk := e.emptyVotes[md.Round]
		if (ok && round.notarization != nil) || (emptyOk && emptyVote.emptyNotarization != nil) {
			e.Logger.Debug("Verifying notarized block that already has a notarization for the round",
				zap.Uint64("round", md.Round))
			return md.Digest
		}

		// store the block in rounds
		if !e.storeProposal(verifiedBlock) {
			e.Logger.Warn("Unable to store proposed block for the round", zap.Uint64("round", md.Round))
			return md.Digest
			// TODO: timeout
		}

		round, ok = e.rounds[block.BlockHeader().Round]
		if !ok {
			e.Logger.Warn("Unable to get proposed block for the round", zap.Uint64("round", md.Round))
			return md.Digest
		}
		round.notarization = &notarization

		if err := e.persistNotarization(notarization); err != nil {
			e.haltedError = err
		}

		err = e.processReplicationState()
		if err != nil {
			e.haltedError = err
			e.Logger.Error("Failed to process replication state", zap.Error(err))
			return md.Digest
		}
		err = e.maybeLoadFutureMessages()
		if err != nil {
			e.Logger.Warn("Failed to load future messages", zap.Error(err))
		}

		return md.Digest
	}
}

func (e *Epoch) isBlockReadyToBeScheduled(seq uint64, prev Digest) bool {
	if seq > 0 {
		// A block can be scheduled if its predecessor either exists in storage,
		// or there exists a round object for it.
		// Since we only create a round object after we verify the block,
		// it means we have verified this block in the past.
		_, ok := e.locateBlock(seq-1, prev[:])
		return ok
	}
	// The first block is always ready to be scheduled
	return true
}

func (e *Epoch) wasBlockAlreadyVerified(from NodeID, md BlockHeader) bool {
	var alreadyVerified bool
	msgsForRound, exists := e.futureMessages[string(from)][md.Round]
	if exists && msgsForRound.proposal != nil {
		bh := msgsForRound.proposal.Block.BlockHeader()
		alreadyVerified = bh.Equals(&md)
	}
	return alreadyVerified
}

func (e *Epoch) verifyProposalIsPartOfOurChain(block Block) bool {
	bh := block.BlockHeader()

	if bh.Version != 0 {
		e.Logger.Debug("Got block message with wrong version number, expected 0", zap.Uint8("version", bh.Version))
		return false
	}

	if e.Epoch != bh.Epoch {
		e.Logger.Debug("Got block message but the epoch mismatches our epoch",
			zap.Uint64("our epoch", e.Epoch), zap.Uint64("block epoch", bh.Epoch))
	}

	var expectedSeq uint64
	var expectedPrevDigest Digest

	// Else, either it's not the first block, or we haven't committed the first block, and it is the first block.
	// If it's the latter we have nothing else to do.
	// If it's the former, we need to find the parent of the block and ensure it is correct.
	if bh.Seq > 0 {
		// TODO: we should cache this data, we don't need the block, just the hash and sequence.
		_, found := e.locateBlock(bh.Seq-1, bh.Prev[:])
		if !found {
			e.Logger.Debug("Could not find parent block with given digest",
				zap.Uint64("blockSeq", bh.Seq-1),
				zap.Stringer("digest", bh.Prev))
			// We could not find the parent block, so no way to verify this proposal.
			return false
		}

		// TODO: we need to take into account dummy blocks!
		expectedSeq = bh.Seq
		expectedPrevDigest = bh.Prev
	}

	if bh.Seq != expectedSeq {
		e.Logger.Debug("Received block with an incorrect sequence",
			zap.Uint64("round", bh.Round),
			zap.Uint64("seq", bh.Seq),
			zap.Uint64("expected seq", expectedSeq))
	}

	digest := block.BlockHeader().Digest

	expectedBH := BlockHeader{
		Digest: digest,
		ProtocolMetadata: ProtocolMetadata{
			Round:   e.round,
			Seq:     expectedSeq,
			Epoch:   e.Epoch,
			Prev:    expectedPrevDigest,
			Version: 0,
		},
	}
	return expectedBH.Equals(&bh)
}

// locateBlock locates a block:
// 1) In memory
// 2) Else, on storage.
// Compares to the given digest, and if it's the same, returns it.
// Otherwise, returns false.
func (e *Epoch) locateBlock(seq uint64, digest []byte) (VerifiedBlock, bool) {
	// TODO index rounds by digest too to make it quicker
	// TODO: optimize this by building an index from digest to round
	for _, round := range e.rounds {
		dig := round.block.BlockHeader().Digest
		if bytes.Equal(dig[:], digest) {
			return round.block, true
		}
	}

	height := e.Storage.Height()
	// Not in memory, and no block resides in storage.
	if height == 0 {
		return nil, false
	}

	// If the given block has a sequence that is higher than the last block we committed to storage,
	// we don't have the block in our storage.
	maxSeq := height - 1
	if maxSeq < seq {
		return nil, false
	}

	block, _, ok := e.Storage.Retrieve(seq)
	if !ok {
		return nil, false
	}

	dig := block.BlockHeader().Digest
	if bytes.Equal(dig[:], digest) {
		return block, true
	}

	return nil, false
}

func (e *Epoch) buildBlock() {
	metadata := e.metadata()

	task := e.createBlockBuildingTask(metadata)

	e.Logger.Debug("Scheduling block building", zap.Uint64("round", metadata.Round))
	e.sched.Schedule(task, metadata.Prev, metadata.Round, true)
}

func (e *Epoch) createBlockBuildingTask(metadata ProtocolMetadata) func() Digest {
	return func() Digest {
		block, ok := e.BlockBuilder.BuildBlock(e.finishCtx, metadata)
		if !ok {
			e.Logger.Warn("Failed building block")
			return Digest{}
		}

		e.lock.Lock()
		defer e.lock.Unlock()

		e.proposeBlock(block)

		return block.BlockHeader().Digest
	}
}

func (e *Epoch) proposeBlock(block VerifiedBlock) error {
	md := block.BlockHeader()

	// Write record to WAL before broadcasting it, so that
	// if we crash during broadcasting, we know what we sent.

	rawBlock := block.Bytes()
	record := BlockRecord(block.BlockHeader(), rawBlock)
	if err := e.WAL.Append(record); err != nil {
		e.Logger.Error("Failed appending block to WAL", zap.Error(err))
		return err
	}
	e.Logger.Debug("Wrote block to WAL",
		zap.Uint64("round", md.Round),
		zap.Int("size", len(rawBlock)),
		zap.Stringer("digest", md.Digest))

	vote, err := e.voteOnBlock(block)
	if err != nil {
		return err
	}

	proposal := &Message{
		VerifiedBlockMessage: &VerifiedBlockMessage{
			VerifiedBlock: block,
			Vote:          vote,
		},
	}

	if !e.storeProposal(block) {
		return errors.New("failed to store block proposed by me")
	}

	e.Comm.Broadcast(proposal)
	e.Logger.Debug("Proposal broadcast",
		zap.Uint64("round", md.Round),
		zap.Int("size", len(rawBlock)),
		zap.Stringer("digest", md.Digest))

	return errors.Join(e.handleVoteMessage(&vote, e.ID), e.maybeLoadFutureMessages())
}

// Metadata returns the metadata of the next expected block of the epoch.
func (e *Epoch) Metadata() ProtocolMetadata {
	e.lock.Lock()
	defer e.lock.Unlock()

	return e.metadata()
}

func (e *Epoch) metadata() ProtocolMetadata {
	var prev Digest
	seq := e.Storage.Height()

	highestRound := e.getHighestRound()
	if highestRound != nil {
		// Build on top of the latest block
		currMed := highestRound.block.BlockHeader()
		prev = currMed.Digest
		seq = currMed.Seq + 1
	}

	if e.lastBlock != nil {
		currMed := e.lastBlock.VerifiedBlock.BlockHeader()
		if currMed.Seq+1 >= seq {
			prev = currMed.Digest
			seq = currMed.Seq + 1
		}
	}

	md := ProtocolMetadata{
		Round:   e.round,
		Seq:     seq,
		Epoch:   e.Epoch,
		Prev:    prev,
		Version: 0,
	}
	return md
}

func (e *Epoch) triggerProposalWaitTimeExpired(round uint64) {
	leader := LeaderForRound(e.nodes, round)
	e.Logger.Info("Timed out on block agreement", zap.Uint64("round", round), zap.Stringer("leader", leader))
	// TODO: Actually start the empty block agreement

	md := e.metadata()
	md.Seq-- // e.metadata() returns metadata fit for a new block proposal, but we need the sequence of the previous block proposal.

	emptyVote := ToBeSignedEmptyVote{ProtocolMetadata: md}
	rawSig, err := emptyVote.Sign(e.Signer)
	if err != nil {
		e.Logger.Error("Failed signing message", zap.Error(err))
		return
	}

	emptyVoteRecord := NewEmptyVoteRecord(emptyVote)
	if err := e.WAL.Append(emptyVoteRecord); err != nil {
		e.Logger.Error("Failed appending empty vote", zap.Error(err))
		return
	}
	e.Logger.Debug("Persisted empty vote to WAL",
		zap.Uint64("round", round),
		zap.Int("size", len(emptyVoteRecord)))

	emptyVotes := e.getOrCreateEmptyVoteSetForRound(round)
	emptyVotes.timedOut = true

	signedEV := EmptyVote{Vote: emptyVote, Signature: Signature{Signer: e.ID, Value: rawSig}}

	// Add our own empty vote to the set
	emptyVotes.votes[string(e.ID)] = &signedEV

	e.Comm.Broadcast(&Message{EmptyVoteMessage: &signedEV})

	if err := e.maybeAssembleEmptyNotarization(); err != nil {
		e.Logger.Error("Failed assembling empty notarization", zap.Error(err))
		e.haltedError = err
	}
}

func (e *Epoch) monitorProgress(round uint64) {
	e.Logger.Debug("Monitoring progress", zap.Uint64("round", round))
	ctx, cancelContext := context.WithCancel(context.Background())

	noop := func() {}

	proposalWaitTimeExpired := func() {
		e.lock.Lock()
		defer e.lock.Unlock()
		e.triggerProposalWaitTimeExpired(round)
	}

	var cancelled atomic.Bool

	blockShouldBeBuiltNotification := func() {
		// This invocation blocks until the block builder tells us it's time to build a new block.
		e.BlockBuilder.IncomingBlock(ctx)
		// While we waited, a block might have been notarized.
		// If so, then don't start monitoring for it being notarized.
		if cancelled.Load() {
			return
		}

		e.Logger.Info("It is time to build a block", zap.Uint64("round", round))

		// Once it's time to build a new block, wait a grace period of 'e.maxProposalWait' time,
		// and if the monitor isn't cancelled by then, invoke proposalWaitTimeExpired() above.
		stop := e.monitor.WaitUntil(e.EpochConfig.MaxProposalWait, proposalWaitTimeExpired)

		e.lock.Lock()
		defer e.lock.Unlock()

		// However, if the proposal is notarized before the wait time expires,
		// cancel the above wait procedure.
		e.cancelWaitForBlockNotarization = func() {
			stop()
			e.cancelWaitForBlockNotarization = noop
		}
	}

	// Registers a wait operation that:
	// (1) Waits for the block builder to tell us it thinks it's time to build a new block.
	// (2) Registers a monitor which, if not cancelled earlier, notifies the Epoch about a timeout for this round.
	e.monitor.WaitFor(blockShouldBeBuiltNotification)

	// If we notarize a block for this round we should cancel the monitor,
	// so first stop it and then cancel the context.
	e.cancelWaitForBlockNotarization = func() {
		cancelled.Store(true)
		cancelContext()
		e.cancelWaitForBlockNotarization = noop
	}
}

func (e *Epoch) startRound() error {
	leaderForCurrentRound := LeaderForRound(e.nodes, e.round)

	if e.ID.Equals(leaderForCurrentRound) {
		e.buildBlock()
		return nil
	}

	// We're not the leader, make sure if a block is not notarized within a timely manner,
	// we will agree on an empty block.
	e.monitorProgress(e.round)

	// If we're not the leader, check if we have received a proposal earlier for this round
	msgsForRound, exists := e.futureMessages[string(leaderForCurrentRound)][e.round]
	if !exists || msgsForRound.proposal == nil {
		return nil
	}

	return e.handleBlockMessage(msgsForRound.proposal, leaderForCurrentRound)
}

func (e *Epoch) doProposed(block VerifiedBlock) error {
	vote, err := e.voteOnBlock(block)
	if err != nil {
		return err
	}

	md := block.BlockHeader()

	// We do not write the vote to the WAL as we have written the block itself to the WAL
	// and we can always restore the block and sign it again if needed.
	voteMsg := &Message{
		VoteMessage: &vote,
	}

	e.Logger.Debug("Broadcasting vote",
		zap.Uint64("round", md.Round),
		zap.Stringer("digest", md.Digest))

	e.Comm.Broadcast(voteMsg)
	// Send yourself a vote message
	return e.handleVoteMessage(&vote, e.ID)
}

func (e *Epoch) voteOnBlock(block VerifiedBlock) (Vote, error) {
	vote := ToBeSignedVote{BlockHeader: block.BlockHeader()}
	sig, err := vote.Sign(e.Signer)
	if err != nil {
		return Vote{}, fmt.Errorf("failed signing vote %w", err)
	}

	sv := Vote{
		Signature: Signature{
			Signer: e.ID,
			Value:  sig,
		},
		Vote: vote,
	}
	return sv, nil
}

// deletesRounds deletes all the rounds before [round] in the rounds map.
func (e *Epoch) deleteRounds(round uint64) {
	for i, r := range e.rounds {
		if r.num+e.maxRoundWindow < round {
			delete(e.rounds, i)
		}
	}
}

func (e *Epoch) deleteEmptyVoteForPreviousRound() {
	if e.round == 0 {
		return
	}
	delete(e.emptyVotes, e.round-1)
}

func (e *Epoch) increaseRound() {
	// In case we're waiting for a block to be notarized, cancel the wait because
	// we advanced to the next round.
	e.cancelWaitForBlockNotarization()

	e.deleteEmptyVoteForPreviousRound()

	leader := LeaderForRound(e.nodes, e.round)
	e.Logger.Info("Moving to a new round",
		zap.Uint64("old round", e.round),
		zap.Uint64("new round", e.round+1),
		zap.Stringer("leader", leader))
	e.round++
}

func (e *Epoch) doNotarized(r uint64) error {
	if e.haveWeAlreadyTimedOutOnThisRound(r) {
		e.Logger.Info("We have already timed out on this round, will not finalize it", zap.Uint64("round", r))
		return e.startRound()
	}

	round := e.rounds[r]
	block := round.block

	md := block.BlockHeader()

	finalization, finalizationMsg, err := e.constructFinalizationMessage(md)
	if err != nil {
		return err
	}
	e.Comm.Broadcast(finalizationMsg)

	err1 := e.startRound()
	err2 := e.handleFinalizationMessage(&finalization, e.ID)

	return errors.Join(err1, err2)
}

func (e *Epoch) constructFinalizationMessage(md BlockHeader) (Finalization, *Message, error) {
	f := ToBeSignedFinalization{BlockHeader: md}
	signature, err := f.Sign(e.Signer)
	if err != nil {
		return Finalization{}, nil, fmt.Errorf("failed signing vote %w", err)
	}

	finalization := Finalization{
		Signature: Signature{
			Signer: e.ID,
			Value:  signature,
		},
		Finalization: ToBeSignedFinalization{
			BlockHeader: md,
		},
	}

	finalizationMsg := &Message{
		Finalization: &finalization,
	}
	return finalization, finalizationMsg, nil
}

// stores a notarization in the epoch's memory.
func (e *Epoch) storeNotarization(notarization Notarization) error {
	round := notarization.Vote.Round
	r, exists := e.rounds[round]
	if !exists {
		return fmt.Errorf("attempted to store notarization of a non existent round %d", round)
	}

	r.notarization = &notarization
	return nil
}

func (e *Epoch) maybeLoadFutureMessages() error {
	for {
		round := e.round
		height := e.Storage.Height()

		for from, messagesFromNode := range e.futureMessages {
			if msgs, exists := messagesFromNode[round]; exists {
				if msgs.proposal != nil {
					if err := e.handleBlockMessage(msgs.proposal, NodeID(from)); err != nil {
						return err
					}
				}
				if msgs.finalizationCertificate != nil {
					if err := e.handleFinalizationCertificateMessage(msgs.finalizationCertificate, NodeID(from)); err != nil {
						return err
					}
				}
				if msgs.vote != nil {
					if err := e.handleVoteMessage(msgs.vote, NodeID(from)); err != nil {
						return err
					}
				}
				if msgs.notarization != nil {
					if err := e.handleNotarizationMessage(msgs.notarization, NodeID(from)); err != nil {
						return err
					}
				}
				if msgs.finalization != nil {
					if err := e.handleFinalizationMessage(msgs.finalization, NodeID(from)); err != nil {
						return err
					}
				}
				if e.futureMessagesForRoundEmpty(msgs) {
					e.Logger.Debug("Deleting future messages",
						zap.Stringer("from", NodeID(from)), zap.Uint64("round", round))
					delete(messagesFromNode, round)
				}
			} else {
				e.Logger.Debug("No future messages received for this round",
					zap.Stringer("from", NodeID(from)), zap.Uint64("round", round))
			}
		}

		emptyVotes, exists := e.emptyVotes[round]
		if exists {
			if emptyVotes.emptyNotarization != nil {
				if err := e.handleEmptyNotarizationMessage(emptyVotes.emptyNotarization); err != nil {
					return err
				}
			} else {
				for from, vote := range emptyVotes.votes {
					if err := e.handleEmptyVoteMessage(vote, NodeID(from)); err != nil {
						return err
					}
				}
			}
		}

		if e.round == round && height == e.Storage.Height() {
			return nil
		}
	}
}

func (e *Epoch) futureMessagesForRoundEmpty(msgs *messagesForRound) bool {
	return msgs.proposal == nil && msgs.vote == nil && msgs.finalization == nil &&
		msgs.notarization == nil && msgs.finalizationCertificate != nil
}

// storeProposal stores a block in the epochs memory(NOT storage).
// it creates a new round with the block and stores it in the rounds map.
func (e *Epoch) storeProposal(block VerifiedBlock) bool {
	md := block.BlockHeader()

	// Have we already received a block from that node?
	// If so, it cannot change its mind and send us a different block.
	if _, exists := e.rounds[md.Round]; exists {
		// We have already received a block for this round in the past, refuse receiving an alternative block.
		// We do this because we may have already voted for a different block.
		// Refuse processing the block to not be coerced into voting for a different block.
		e.Logger.Warn("Already received block for round", zap.Uint64("round", md.Round))
		return false
	}

	round := NewRound(block)
	e.rounds[md.Round] = round

	// We might have received votes and finalizations from future rounds before we received this block.
	// So load the messages into our round data structure now that we have created it.
	e.maybeLoadFutureMessages()

	return true
}

// HandleRequest processes a request and returns a response. It also sends a response to the sender.
func (e *Epoch) handleReplicationRequest(req *ReplicationRequest, from NodeID) error {
	e.Logger.Debug("Received replication request", zap.Stringer("from", from), zap.Int("num seqs", len(req.Seqs)), zap.Uint64("latest round", req.LatestRound))
	if !e.ReplicationEnabled {
		return nil
	}
	response := &VerifiedReplicationResponse{}

	latestRound := e.getLatestVerifiedQuorumRound()

	if latestRound != nil && latestRound.GetRound() > req.LatestRound {
		response.LatestRound = latestRound
	}

	seqs := req.Seqs
	slices.Sort(seqs)
	data := make([]VerifiedQuorumRound, len(seqs))
	for i, seq := range seqs {
		quorumRound := e.locateQuorumRecord(seq)

		if quorumRound == nil {
			// since we are sorted, we can break early
			data = data[:i]
			break
		}

		data[i] = *quorumRound
	}

	response.Data = data
	msg := &Message{VerifiedReplicationResponse: response}
	e.Comm.SendMessage(msg, from)
	return nil
}

// locateQuorumRecord locates a block with a notarization or finalization certificate in the epochs memory or storage.
func (e *Epoch) locateQuorumRecord(seq uint64) *VerifiedQuorumRound {
	for _, round := range e.rounds {
		blockSeq := round.block.BlockHeader().Seq
		if blockSeq == seq {
			if round.fCert == nil && round.notarization == nil {
				break
			}
			return &VerifiedQuorumRound{
				VerifiedBlock: round.block,
				Notarization:  round.notarization,
				FCert:         round.fCert,
			}
		}
	}

	block, fCert, exists := e.Storage.Retrieve(seq)
	if exists {
		return &VerifiedQuorumRound{
			VerifiedBlock: block,
			FCert:         &fCert,
		}
	}

	return nil
}

func (e *Epoch) handleReplicationResponse(resp *ReplicationResponse, from NodeID) error {
	if !e.ReplicationEnabled {
		return nil
	}

	e.Logger.Debug("Received replication response", zap.Stringer("from", from), zap.Int("num seqs", len(resp.Data)), zap.Stringer("latest round", resp.LatestRound))
	nextSeqToCommit := e.Storage.Height()

	for _, data := range resp.Data {
		if err := data.IsWellFormed(); err != nil {
			e.Logger.Debug("Malformed Quorum Round Received", zap.Error(err))
			continue
		}

		if nextSeqToCommit > data.GetSequence() {
			e.Logger.Debug("Received quorum round for a seq that is too far behind", zap.Uint64("seq", data.GetSequence()))
			continue
		}

		if data.GetSequence() > nextSeqToCommit+e.maxRoundWindow {
			e.Logger.Debug("Received quorum round for a seq that is too far ahead", zap.Uint64("seq", data.GetSequence()))
			// we are too far behind, we should ignore this message
			continue
		}

		if err := e.verifyQuorumRound(data); err != nil {
			e.Logger.Debug("Received invalid quorum round", zap.Uint64("seq", data.GetSequence()), zap.Stringer("from", from))
			continue
		}

		e.replicationState.StoreQuorumRound(data)
	}

	if err := e.processLatestRoundReceived(resp.LatestRound); err != nil {
		e.Logger.Debug("Failed processing latest round", zap.Error(err))
		return nil
	}

	return e.processReplicationState()
}

func (e *Epoch) verifyQuorumRound(q QuorumRound) error {
	if err := q.Verify(); err != nil {
		return err
	}

	if q.FCert != nil {
		// extra check needed if we have a finalized block
		valid := IsFinalizationCertificateValid(e.eligibleNodeIDs, q.FCert, e.quorumSize, e.Logger)
		if !valid {
			return errors.New("invalid finalization certificate")
		}
	}

	return nil
}

func (e *Epoch) processLatestRoundReceived(latestRound *QuorumRound) error {
	if latestRound == nil {
		return nil
	}

	// make sure the latest round is well formed
	if err := latestRound.IsWellFormed(); err != nil {
		e.Logger.Debug("Received invalid latest round", zap.Error(err))
		return err
	}

	if err := e.verifyQuorumRound(*latestRound); err != nil {
		e.Logger.Debug("Received invalid latest round", zap.Error(err))
		return err
	}

	e.replicationState.StoreQuorumRound(*latestRound)
	return nil
}

func (e *Epoch) processReplicationState() error {
	nextSeqToCommit := e.Storage.Height()

	// check if we are done replicating and should start a new round
	if e.replicationState.isReplicationComplete(nextSeqToCommit, e.round) {
		// TODO: an adversarial node can send multiple empty replication responses, causing us
		// to call start round multiple times. This is potentially bad if we are the leader, since we will
		// propose multiple blocks for the same round.
		return e.startRound()
	}

	e.replicationState.maybeCollectFutureSequences(e.Storage.Height())

	// first we check if we can commit the next sequence
	block, fCert, exists := e.replicationState.GetFinalizedBlockForSequence(nextSeqToCommit)
	if exists {
		delete(e.replicationState.receivedQuorumRounds, block.BlockHeader().Round)
		return e.processFinalizedBlock(block, fCert)
	}

	// TODO: for this pr include a helper function to allow the node to deduce whether
	// there has been an empty notarization for this round, since only the most recent
	// empty notarization will be sent by the request
	roundAdvanced, err := e.maybeAdvanceRoundFromEmptyNotarizations()
	if err != nil {
		return err
	}
	if roundAdvanced {
		return e.processReplicationState()
	}

	notarizedBlock := e.replicationState.GetNotarizedBlockForRound(e.round)
	if notarizedBlock != nil {
		delete(e.replicationState.receivedQuorumRounds, e.round)
		e.processNotarizedBlock(notarizedBlock)
	}

	return nil
}

// maybeAdvanceRoundFromEmptyNotarizations attempts to advance rounds by
// inferring empty notarizations. This is necessary because nodes are not
// required to store empty notarizations for previous rounds.
//
// For example, say we have the following NotarizedBlocks
//
//	NBlock1 { round 1, seq 1 }
//	NBlock2 { round 3, seq 2 }
//
// in this case we can infer there was an empty notarization for round 2.
func (e *Epoch) maybeAdvanceRoundFromEmptyNotarizations() (bool, error) {
	round := e.round
	expectedSeq := e.metadata().Seq
	qRound, ok := e.replicationState.receivedQuorumRounds[round]

	// the current round is an empty notarization
	if ok && qRound.EmptyNotarization != nil {
		emptyVotes := e.getOrCreateEmptyVoteSetForRound(qRound.GetRound())
		emptyVotes.emptyNotarization = qRound.EmptyNotarization

		err := e.persistEmptyNotarization(emptyVotes.emptyNotarization, false)
		if err != nil {
			return false, err
		}
		delete(e.replicationState.receivedQuorumRounds, qRound.GetRound())
		return true, nil
	}

	round++
	numEmptyNotarizedRounds := 1

	// its possible we did not receive this round since it was an empty notarization round
	// check to see if we a future round with the sequence that we expect
	for ; round <= e.replicationState.highestKnownRound(); round++ {
		qRound, ok := e.replicationState.receivedQuorumRounds[round]
		if !ok {
			numEmptyNotarizedRounds++
			continue
		}

		if qRound.GetSequence() == expectedSeq {
			// we have an entry
			for range numEmptyNotarizedRounds {
				e.increaseRound()
			}
			return true, nil
		} else {
			// if we have an entry from a previous round but its not the expected sequence,
			// we may be missing some notarizations for previous rounds
			return false, nil
		}
	}

	return false, nil
}

// getHighestRound returns the highest round that has either a notarization or finalization
func (e *Epoch) getHighestRound() *Round {
	var max uint64

	for _, round := range e.rounds {
		if round.num > max {
			if round.notarization == nil && round.fCert == nil {
				continue
			}
			max = round.num
		}
	}

	return e.rounds[max]
}

func (e *Epoch) getHighestEmptyNotarization() *EmptyNotarization {
	var emptyNotarization *EmptyNotarization
	var max uint64
	for round, emptyVote := range e.emptyVotes {
		if round > max && emptyVote.emptyNotarization != nil {
			max = round
			emptyNotarization = emptyVote.emptyNotarization
		}
	}

	return emptyNotarization
}

func (e *Epoch) getLatestVerifiedQuorumRound() *VerifiedQuorumRound {
	return GetLatestVerifiedQuorumRound(
		e.getHighestRound(),
		e.getHighestEmptyNotarization(),
		e.lastBlock,
	)
}

// isRoundTooFarAhead returns true if [round] is more than `maxRoundWindow` rounds ahead of the current round.
func (e *Epoch) isRoundTooFarAhead(round uint64) bool {
	return round > e.round+e.maxRoundWindow
}

// isWithinMaxRoundWindow checks if [round] is within `maxRoundWindow` rounds ahead of the current round.
func (e *Epoch) isWithinMaxRoundWindow(round uint64) bool {
	return e.round < round && round-e.round < e.maxRoundWindow
}

func LeaderForRound(nodes []NodeID, r uint64) NodeID {
	n := len(nodes)
	return nodes[r%uint64(n)]
}

func Quorum(n int) int {
	f := (n - 1) / 3
	// Obtained from the equation:
	// Quorum * 2 = N + F + 1
	return (n+f)/2 + 1
}

// messagesFromNode maps nodeIds to the messages it sent in a given round.
type messagesFromNode map[string]map[uint64]*messagesForRound

type messagesForRound struct {
	proposal                *BlockMessage
	vote                    *Vote
	finalization            *Finalization
	finalizationCertificate *FinalizationCertificate
	notarization            *Notarization
}<|MERGE_RESOLUTION|>--- conflicted
+++ resolved
@@ -852,16 +852,11 @@
 
 		// we receive a finalization certificate for a future round
 		e.Logger.Debug("Received a finalization certificate for a future sequence", zap.Uint64("seq", fCert.Finalization.Seq), zap.Uint64("nextSeqToCommit", nextSeqToCommit))
-<<<<<<< HEAD
 		e.replicationState.replicateBlocks(&fCert, nextSeqToCommit)
-=======
 
 		if err := e.rebroadcastPastFinalizations(); err != nil {
 			return err
 		}
-
-		e.replicationState.collectFutureFinalizationCertificates(&fCert, e.round, nextSeqToCommit)
->>>>>>> b0960c6b
 	}
 
 	finalizationCertificate := &Message{FinalizationCertificate: &fCert}
