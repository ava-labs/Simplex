// Copyright (C) 2019-2025, Ava Labs, Inc. All rights reserved.
// See the file LICENSE for licensing terms.

package simplex

import (
	"bytes"
	"context"
	"encoding/binary"
	"errors"
	"fmt"
	"simplex/record"
	"slices"
	"sync"
	"sync/atomic"
	"time"

	"go.uber.org/zap"
)

var ErrAlreadyStarted = errors.New("epoch already started")

const (
	DefaultMaxRoundWindow   = 10
	DefaultMaxPendingBlocks = 20

	DefaultMaxProposalWaitTime = 5 * time.Second
)

type EmptyVoteSet struct {
	timedOut          bool
	votes             map[string]*EmptyVote
	emptyNotarization *EmptyNotarization
}

type Round struct {
	num           uint64
	block         VerifiedBlock
	votes         map[string]*Vote // NodeID --> vote
	notarization  *Notarization
	finalizations map[string]*Finalization // NodeID --> vote
	fCert         *FinalizationCertificate
}

func NewRound(block VerifiedBlock) *Round {
	return &Round{
		num:           block.BlockHeader().Round,
		block:         block,
		votes:         make(map[string]*Vote),
		finalizations: make(map[string]*Finalization),
	}
}

type EpochConfig struct {
	MaxProposalWait     time.Duration
	QCDeserializer      QCDeserializer
	Logger              Logger
	ID                  NodeID
	Signer              Signer
	Verifier            SignatureVerifier
	BlockDeserializer   BlockDeserializer
	SignatureAggregator SignatureAggregator
	Comm                Communication
	Storage             Storage
	WAL                 WriteAheadLog
	BlockBuilder        BlockBuilder
	Epoch               uint64
	StartTime           time.Time
	ReplicationEnabled  bool
}

type Epoch struct {
	EpochConfig
	// Runtime
	sched                          *oneTimeBlockScheduler
	lock                           sync.Mutex
	lastBlock                      VerifiedBlock // latest block commited
	canReceiveMessages             atomic.Bool
	finishCtx                      context.Context
	finishFn                       context.CancelFunc
	nodes                          []NodeID
	eligibleNodeIDs                map[string]struct{}
	quorumSize                     int
	rounds                         map[uint64]*Round
	emptyVotes                     map[uint64]*EmptyVoteSet
	futureMessages                 messagesFromNode
	round                          uint64 // The current round we notarize
	maxRoundWindow                 uint64
	maxPendingBlocks               int
	monitor                        *Monitor
	haltedError                    error
	cancelWaitForBlockNotarization context.CancelFunc

	replicationState *ReplicationState
}

func NewEpoch(conf EpochConfig) (*Epoch, error) {
	e := &Epoch{
		EpochConfig: conf,
	}
	return e, e.init()
}

// AdvanceTime hints the engine that the given amount of time has passed.
func (e *Epoch) AdvanceTime(t time.Time) {
	e.monitor.AdvanceTime(t)
}

// HandleMessage notifies the engine about a reception of a message.
func (e *Epoch) HandleMessage(msg *Message, from NodeID) error {
	e.lock.Lock()
	defer e.lock.Unlock()

	// Guard against receiving messages before we are ready to handle them.
	if !e.canReceiveMessages.Load() {
		e.Logger.Warn("Cannot receive a message")
		return nil
	}

	if e.haltedError != nil {
		return e.haltedError
	}

	if from.Equals(e.ID) {
		e.Logger.Warn("Received message from self")
		return nil
	}

	// Guard against receiving messages from unknown nodes
	_, known := e.eligibleNodeIDs[string(from)]
	if !known {
		e.Logger.Warn("Received message from an unknown node", zap.Stringer("nodeID", from))
		return nil
	}

	switch {
	case msg.BlockMessage != nil:
		return e.handleBlockMessage(msg.BlockMessage, from)
	case msg.VoteMessage != nil:
		return e.handleVoteMessage(msg.VoteMessage, from)
	case msg.EmptyVoteMessage != nil:
		return e.handleEmptyVoteMessage(msg.EmptyVoteMessage, from)
	case msg.Notarization != nil:
		return e.handleNotarizationMessage(msg.Notarization, from)
	case msg.EmptyNotarization != nil:
		return e.handleEmptyNotarizationMessage(msg.EmptyNotarization)
	case msg.Finalization != nil:
		return e.handleFinalizationMessage(msg.Finalization, from)
	case msg.FinalizationCertificate != nil:
		return e.handleFinalizationCertificateMessage(msg.FinalizationCertificate, from)
	case msg.ReplicationResponse != nil:
		return e.handleReplicationResponse(msg.ReplicationResponse, from)
	case msg.ReplicationRequest != nil:
		e.HandleReplicationRequest(msg.ReplicationRequest, from)
		return nil
	default:
		e.Logger.Warn("Invalid message type", zap.Stringer("from", from))
		return nil
	}
}

func (e *Epoch) init() error {
	e.sched = newOneTimeBlockScheduler(NewScheduler(e.Logger))
	e.monitor = NewMonitor(e.StartTime, e.Logger)
	e.cancelWaitForBlockNotarization = func() {}
	e.finishCtx, e.finishFn = context.WithCancel(context.Background())
	e.nodes = e.Comm.ListNodes()
	e.quorumSize = Quorum(len(e.nodes))
	e.rounds = make(map[uint64]*Round)
	e.maxRoundWindow = DefaultMaxRoundWindow
	e.emptyVotes = make(map[uint64]*EmptyVoteSet)
	e.maxPendingBlocks = DefaultMaxPendingBlocks
	e.eligibleNodeIDs = make(map[string]struct{}, len(e.nodes))
	e.futureMessages = make(messagesFromNode, len(e.nodes))
	e.replicationState = NewReplicationState(e.Logger, e.Comm, e.ID, e.maxRoundWindow, e.ReplicationEnabled)

	for _, node := range e.nodes {
		e.futureMessages[string(node)] = make(map[uint64]*messagesForRound)
	}
	for _, node := range e.nodes {
		e.eligibleNodeIDs[string(node)] = struct{}{}
	}
	err := e.loadLastBlock()
	if err != nil {
		return err
	}

	return e.setMetadataFromStorage()
}

func (e *Epoch) Start() error {
	if e.canReceiveMessages.Load() {
		return ErrAlreadyStarted
	}
	// Only init receiving messages once you have initialized the data structures required for it.
	defer func() {
		e.canReceiveMessages.Store(true)
	}()
	return e.restoreFromWal()
}

func (e *Epoch) restoreBlockRecord(r []byte) error {
	block, err := BlockFromRecord(e.BlockDeserializer, r)
	if err != nil {
		return err
	}
	e.rounds[block.BlockHeader().Round] = NewRound(block)
	e.Logger.Info("Block Proposal Recovered From WAL", zap.Uint64("Round", block.BlockHeader().Round))
	return nil
}

func (e *Epoch) restoreNotarizationRecord(r []byte) error {
	notarization, err := NotarizationFromRecord(r, e.QCDeserializer)
	if err != nil {
		return err
	}
	round, exists := e.rounds[notarization.Vote.Round]
	if !exists {
		return fmt.Errorf("could not find round %d, its proposal was probably not persisted earlier", notarization.Vote.Round)
	}
	round.notarization = &notarization
	e.Logger.Info("Notarization Recovered From WAL", zap.Uint64("Round", notarization.Vote.Round))
	return nil
}

func (e *Epoch) restoreEmptyNotarizationRecord(r []byte) error {
	emptyNotarization, err := EmptyNotarizationFromRecord(r, e.QCDeserializer)
	if err != nil {
		return err
	}

	emptyVotes := e.getOrCreateEmptyVoteSetForRound(emptyNotarization.Vote.Round)
	emptyVotes.emptyNotarization = &emptyNotarization
	return nil
}

func (e *Epoch) restoreEmptyVoteRecord(r []byte) error {
	vote, err := ParseEmptyVoteRecord(r)
	if err != nil {
		return err
	}

	emptyVotes := e.getOrCreateEmptyVoteSetForRound(vote.Round)
	emptyVotes.timedOut = true

	signature, err := vote.Sign(e.Signer)
	if err != nil {
		return err
	}

	emptyVote := &EmptyVote{
		Signature: Signature{
			Signer: e.ID,
			Value:  signature,
		},
		Vote: vote,
	}

	emptyVotes.votes[string(e.ID)] = emptyVote

	return nil
}

func (e *Epoch) restoreFinalizationRecord(r []byte) error {
	fCert, err := FinalizationCertificateFromRecord(r, e.QCDeserializer)
	if err != nil {
		return err
	}
	round, ok := e.rounds[fCert.Finalization.Round]
	if !ok {
		return fmt.Errorf("round not found for finalization certificate")
	}
	e.Logger.Info("Finalization Certificate Recovered From WAL", zap.Uint64("Round", fCert.Finalization.Round))
	round.fCert = &fCert
	return nil
}

// resumeFromWal resumes the epoch from the records of the write ahead log.
func (e *Epoch) resumeFromWal(records [][]byte) error {
	if len(records) == 0 {
		return e.startRound()
	}

	lastRecord := records[len(records)-1]
	recordType := binary.BigEndian.Uint16(lastRecord)

	// set the round from the last before syncing from records
	err := e.setMetadataFromRecords(records)
	if err != nil {
		return err
	}

	switch recordType {
	case record.BlockRecordType:
		block, err := BlockFromRecord(e.BlockDeserializer, lastRecord)
		if err != nil {
			return err
		}
		if e.ID.Equals(LeaderForRound(e.nodes, block.BlockHeader().Round)) {
			vote, err := e.voteOnBlock(block)
			if err != nil {
				return err
			}
			proposal := &Message{
				BlockMessage: &BlockMessage{
					VerifiedBlock: block,
					Vote:          vote,
				},
			}
			// broadcast only if we are the leader
			e.Comm.Broadcast(proposal)
			return e.handleVoteMessage(&vote, e.ID)
		}
		// no need to do anything, just return and handle vote messages for this block
		return nil
	case record.NotarizationRecordType:
		notarization, err := NotarizationFromRecord(lastRecord, e.QCDeserializer)
		if err != nil {
			return err
		}
		lastMessage := Message{Notarization: &notarization}
		e.Comm.Broadcast(&lastMessage)
		return e.doNotarized(notarization.Vote.Round)
	case record.EmptyVoteRecordType:
		ev, err := ParseEmptyVoteRecord(lastRecord)
		if err != nil {
			return err
		}
		round, exists := e.emptyVotes[ev.Round]
		if !exists {
			return fmt.Errorf("round %d not found for empty vote", ev.Round)
		}
		emptyVote, exists := round.votes[string(e.ID)]
		if !exists {
			return fmt.Errorf("could not find my own vote for round %d", ev.Round)
		}
		lastMessage := Message{EmptyVoteMessage: emptyVote}
		e.Comm.Broadcast(&lastMessage)
		return nil
	case record.EmptyNotarizationRecordType:
		emptyNotarization, err := EmptyNotarizationFromRecord(lastRecord, e.QCDeserializer)
		if err != nil {
			return err
		}
		lastMessage := Message{EmptyNotarization: &emptyNotarization}
		e.Comm.Broadcast(&lastMessage)
		return e.startRound()
	case record.FinalizationRecordType:
		fCert, err := FinalizationCertificateFromRecord(lastRecord, e.QCDeserializer)
		if err != nil {
			return err
		}

		finalizationCertificate := &Message{FinalizationCertificate: &fCert}
		e.Comm.Broadcast(finalizationCertificate)

		e.Logger.Debug("Broadcast finalization certificate",
			zap.Uint64("round", fCert.Finalization.Round),
			zap.Stringer("digest", fCert.Finalization.BlockHeader.Digest))

		return e.startRound()
	default:
		return fmt.Errorf("unknown record type (%d)", recordType)
	}
}

func (e *Epoch) setMetadataFromStorage() error {
	// load from storage if no notarization records
	block, _, err := RetrieveLastIndexFromStorage(e.Storage)
	if err != nil {
		return err
	}
	if block == nil {
		return nil
	}
	e.round = block.BlockHeader().Round + 1
	e.Epoch = block.BlockHeader().Epoch
	return nil
}

func (e *Epoch) setMetadataFromRecords(records [][]byte) error {
	// iterate through records to find the last notarization or empty block record
	for i := len(records) - 1; i >= 0; i-- {
		recordType := binary.BigEndian.Uint16(records[i])
		if recordType == record.NotarizationRecordType {
			notarization, err := NotarizationFromRecord(records[i], e.QCDeserializer)
			if err != nil {
				return err
			}
			if notarization.Vote.Round >= e.round {
				e.round = notarization.Vote.Round + 1
				e.Epoch = notarization.Vote.BlockHeader.Epoch
			}
			return nil
		}
		if recordType == record.EmptyNotarizationRecordType {
			emptyNotarization, err := EmptyNotarizationFromRecord(records[i], e.QCDeserializer)
			if err != nil {
				return err
			}
			if emptyNotarization.Vote.Round >= e.round {
				e.round = emptyNotarization.Vote.Round + 1
				e.Epoch = emptyNotarization.Vote.Epoch
			}
			return nil
		}
	}

	return nil
}

// restoreFromWal initializes an epoch from the write ahead log.
func (e *Epoch) restoreFromWal() error {
	records, err := e.WAL.ReadAll()
	if err != nil {
		return err
	}

	for _, r := range records {
		if len(r) < 2 {
			return fmt.Errorf("malformed record")
		}
		recordType := binary.BigEndian.Uint16(r)
		switch recordType {
		case record.BlockRecordType:
			err = e.restoreBlockRecord(r)
		case record.NotarizationRecordType:
			err = e.restoreNotarizationRecord(r)
		case record.FinalizationRecordType:
			err = e.restoreFinalizationRecord(r)
		case record.EmptyNotarizationRecordType:
			err = e.restoreEmptyNotarizationRecord(r)
		case record.EmptyVoteRecordType:
			err = e.restoreEmptyVoteRecord(r)
		default:
			e.Logger.Error("undefined record type", zap.Uint16("type", recordType))
			return fmt.Errorf("undefined record type: %d", recordType)
		}
		if err != nil {
			return err
		}
	}
	if err != nil {
		return err
	}
	return e.resumeFromWal(records)
}

// loadLastBlock initializes the epoch with the lastBlock retrieved from storage.
func (e *Epoch) loadLastBlock() error {
	block, _, err := RetrieveLastIndexFromStorage(e.Storage)
	if err != nil {
		return err
	}

	e.lastBlock = block
	return nil
}

func (e *Epoch) Stop() {
	e.finishFn()
}

func (e *Epoch) handleFinalizationCertificateMessage(message *FinalizationCertificate, from NodeID) error {
	e.Logger.Verbo("Received finalization certificate message",
		zap.Stringer("from", from), zap.Uint64("round", message.Finalization.Round), zap.Uint64("seq", message.Finalization.Seq))

	nextSeqToCommit := e.Storage.Height()
	// Ignore finalization certificates for sequences we have already committed
	if nextSeqToCommit > message.Finalization.Seq {
		return nil
	}

	valid := IsFinalizationCertificateValid(e.eligibleNodeIDs, message, e.quorumSize, e.Logger)
	if !valid {
		e.Logger.Debug("Received an invalid finalization certificate",
			zap.Int("round", int(message.Finalization.Round)),
			zap.Stringer("NodeID", from))
		return nil
	}

	round, exists := e.rounds[message.Finalization.Round]
	if !exists {
		e.handleFinalizationCertificateForPendingOrFutureRound(message, message.Finalization.Round, nextSeqToCommit)
		return nil
	}

	if round.fCert != nil {
		e.Logger.Debug("Received finalization for an already finalized round", zap.Uint64("round", message.Finalization.Round))
		return nil
	}

	round.fCert = message

	return e.persistFinalizationCertificate(*message)
}

func (e *Epoch) handleFinalizationCertificateForPendingOrFutureRound(message *FinalizationCertificate, round uint64, nextSeqToCommit uint64) {
	if round == e.round {
		// delay collecting future finalization certificate if we are verifying the proposal for that round
		// and the fCert is for the current round
		for _, msgs := range e.futureMessages {
			msgForRound, exists := msgs[round]
			if exists && msgForRound.proposal != nil {
				msgForRound.finalizationCertificate = message
				return
			}
		}
	}

	// TODO: delay requesting future fCerts and blocks, since blocks could be in transit
	e.Logger.Debug("Received finalization certificate for a future round", zap.Uint64("round", round))
	e.replicationState.replicateBlocks(message, e.round, nextSeqToCommit)
}

func (e *Epoch) handleFinalizationMessage(message *Finalization, from NodeID) error {
	finalization := message.Finalization

	e.Logger.Verbo("Received finalization message",
		zap.Stringer("from", from), zap.Uint64("round", finalization.Round))

	// Only process a point to point finalizations.
	// This is needed to prevent a malicious node from sending us a finalization of a different node for a future round.
	// Since we only verify the finalization when it's due time, this will effectively block us from saving the real finalization
	// from the real node for a future round.
	if !from.Equals(message.Signature.Signer) {
		e.Logger.Debug("Received a finalization signed by a different party than sent it", zap.Stringer("signer", message.Signature.Signer), zap.Stringer("sender", from))
		return nil
	}

	// Have we already finalized this round?
	round, exists := e.rounds[finalization.Round]

	// If we have not received the proposal yet, we won't have a Round object in e.rounds,
	// yet we may receive the corresponding finalization.
	// This may happen if we're asynchronously verifying the proposal at the moment.
	if !exists && e.round == finalization.Round {
		e.Logger.Debug("Received a finalization for the current round",
			zap.Uint64("round", finalization.Round), zap.Stringer("from", from))
		e.storeFutureFinalization(message, from, finalization.Round)
		return nil
	}

	// This finalization may correspond to a proposal from a future round, or to the proposal of the current round
	// which we are still verifying.
	if e.isWithinMaxRoundWindow(finalization.Round) {
		e.Logger.Debug("Got finalization for a future round", zap.Uint64("round", finalization.Round), zap.Uint64("my round", e.round))
		e.storeFutureFinalization(message, from, finalization.Round)
		return nil
	}

	// Finalization for a future round that is too far in the future
	if !exists {
		e.Logger.Debug("Received finalization for an unknown round", zap.Uint64("ourRound", e.round), zap.Uint64("round", finalization.Round))
		return nil
	}

	if round.fCert != nil {
		e.Logger.Debug("Received finalization for an already finalized round", zap.Uint64("round", finalization.Round))
		return nil
	}

	if !e.isFinalizationValid(message.Signature.Value, finalization, from) {
		return nil
	}

	round.finalizations[string(from)] = message
	e.deleteFutureFinalization(from, finalization.Round)

	return e.maybeCollectFinalizationCertificate(round)
}

func (e *Epoch) storeFutureFinalization(message *Finalization, from NodeID, round uint64) {
	msgsForRound, exists := e.futureMessages[string(from)][round]
	if !exists {
		msgsForRound = &messagesForRound{}
		e.futureMessages[string(from)][round] = msgsForRound
	}
	msgsForRound.finalization = message
}

func (e *Epoch) storeFutureNotarization(message *Notarization, from NodeID, round uint64) {
	msgsForRound, exists := e.futureMessages[string(from)][round]
	if !exists {
		msgsForRound = &messagesForRound{}
		e.futureMessages[string(from)][round] = msgsForRound
	}
	msgsForRound.notarization = message
}

func (e *Epoch) handleEmptyVoteMessage(message *EmptyVote, from NodeID) error {
	vote := message.Vote

	e.Logger.Verbo("Received empty vote message",
		zap.Stringer("from", from), zap.Uint64("round", vote.Round))

	// Only process point to point empty votes.
	// A node will never need to forward to us someone else's vote.
	if !from.Equals(message.Signature.Signer) {
		e.Logger.Debug("Received an empty vote signed by a different party than sent it",
			zap.Stringer("signer", message.Signature.Signer), zap.Stringer("sender", from))
		return nil
	}

	if e.round > vote.Round {
		e.Logger.Debug("Got vote from a past round",
			zap.Uint64("round", vote.Round), zap.Uint64("my round", e.round), zap.Stringer("from", from))
		return nil
	}

	// TODO: This empty vote may correspond to a future round, so... let future me implement it!
	if e.round < vote.Round { //TODO: only handle it if it's within the max round window (&& vote.Round-e.round < e.maxRoundWindow)
		e.Logger.Debug("Got empty vote from a future round",
			zap.Uint64("round", vote.Round), zap.Uint64("my round", e.round), zap.Stringer("from", from))
		//TODO: e.storeFutureEmptyVote(message, from, vote.Round)
		return nil
	}

	// Else, this is an empty vote for current round

	e.Logger.Debug("Received an empty vote for the current round",
		zap.Uint64("round", vote.Round), zap.Stringer("from", from))

	signature := message.Signature

	if err := vote.Verify(signature.Value, e.Verifier, signature.Signer); err != nil {
		e.Logger.Debug("ToBeSignedEmptyVote verification failed", zap.Stringer("NodeID", signature.Signer), zap.Error(err))
		return nil
	}

	round := vote.Round

	emptyVotes := e.getOrCreateEmptyVoteSetForRound(round)

	emptyVotes.votes[string(from)] = message

	return e.maybeAssembleEmptyNotarization()
}

func (e *Epoch) getOrCreateEmptyVoteSetForRound(round uint64) *EmptyVoteSet {
	emptyVotes, exists := e.emptyVotes[round]
	if !exists {
		emptyVotes = &EmptyVoteSet{votes: make(map[string]*EmptyVote)}
		e.emptyVotes[round] = emptyVotes
	}
	return emptyVotes
}

func (e *Epoch) handleVoteMessage(message *Vote, from NodeID) error {
	vote := message.Vote

	e.Logger.Verbo("Received vote message",
		zap.Stringer("from", from), zap.Uint64("round", vote.Round), zap.Stringer("digest", vote.Digest))

	// Only process point to point votes.
	// This is needed to prevent a malicious node from sending us a vote of a different node for a future round.
	// Since we only verify the vote when it's due time, this will effectively block us from saving the real vote
	// from the real node for a future round.
	if !from.Equals(message.Signature.Signer) {
		e.Logger.Debug("Received a vote signed by a different party than sent it",
			zap.Stringer("signer", message.Signature.Signer), zap.Stringer("sender", from),
			zap.Stringer("digest", vote.Digest))
		return nil
	}

	if !e.isVoteRoundValid(vote.Round) {
		return nil
	}

	// If we have not received the proposal yet, we won't have a Round object in e.rounds,
	// yet we may receive the corresponding vote.
	// This may happen if we're asynchronously verifying the proposal at the moment.
	if _, exists := e.rounds[vote.Round]; !exists && e.round == vote.Round {
		e.Logger.Debug("Received a vote for the current round",
			zap.Uint64("round", vote.Round), zap.Stringer("from", from))
		e.storeFutureVote(message, from, vote.Round)
		return nil
	}

	// This vote may correspond to a proposal from a future round, or to the proposal of the current round
	// which we are still verifying.
	if e.isWithinMaxRoundWindow(vote.Round) {
		e.Logger.Debug("Got vote from a future round",
			zap.Uint64("round", vote.Round), zap.Uint64("my round", e.round), zap.Stringer("from", from))
		e.storeFutureVote(message, from, vote.Round)
		return nil
	}

	round, exists := e.rounds[vote.Round]
	if !exists {
		e.Logger.Debug("Received a vote for a non existent round",
			zap.Uint64("round", vote.Round), zap.Uint64("our round", e.round))
		return nil
	}

	if round.notarization != nil {
		e.Logger.Debug("Round already notarized", zap.Uint64("round", vote.Round))
		return nil
	}

	// Only verify the vote if we haven't verified it in the past.
	signature := message.Signature
	if _, exists := round.votes[string(signature.Signer)]; !exists {
		if err := vote.Verify(signature.Value, e.Verifier, signature.Signer); err != nil {
			e.Logger.Debug("ToBeSignedVote verification failed", zap.Stringer("NodeID", signature.Signer), zap.Error(err))
			return nil
		}
	}

	e.rounds[vote.Round].votes[string(signature.Signer)] = message
	e.deleteFutureVote(from, vote.Round)

	return e.maybeCollectNotarization()
}

func (e *Epoch) haveWeAlreadyTimedOutOnThisRound(round uint64) bool {
	emptyVotes, exists := e.emptyVotes[round]
	return exists && emptyVotes.timedOut
}

func (e *Epoch) storeFutureVote(message *Vote, from NodeID, round uint64) {
	msgsForRound, exists := e.futureMessages[string(from)][round]
	if !exists {
		msgsForRound = &messagesForRound{}
		e.futureMessages[string(from)][round] = msgsForRound
	}
	msgsForRound.vote = message
}

func (e *Epoch) deleteFutureVote(from NodeID, round uint64) {
	msgsForRound, exists := e.futureMessages[string(from)][round]
	if !exists {
		return
	}
	msgsForRound.vote = nil
}

func (e *Epoch) deleteFutureProposal(from NodeID, round uint64) {
	msgsForRound, exists := e.futureMessages[string(from)][round]
	if !exists {
		return
	}
	msgsForRound.proposal = nil
}

func (e *Epoch) deleteFutureFinalization(from NodeID, round uint64) {
	msgsForRound, exists := e.futureMessages[string(from)][round]
	if !exists {
		return
	}
	msgsForRound.finalization = nil
}

func (e *Epoch) deleteFutureNotarization(from NodeID, round uint64) {
	msgsForRound, exists := e.futureMessages[string(from)][round]
	if !exists {
		return
	}
	msgsForRound.notarization = nil
}

func (e *Epoch) isFinalizationValid(signature []byte, finalization ToBeSignedFinalization, from NodeID) bool {
	if err := finalization.Verify(signature, e.Verifier, from); err != nil {
		e.Logger.Debug("Received a finalization with an invalid signature", zap.Uint64("round", finalization.Round), zap.Error(err))
		return false
	}
	return true
}

func (e *Epoch) isVoteRoundValid(round uint64) bool {
	// Ignore votes for previous rounds
	if round < e.round {
		return false
	}

	// Ignore votes for rounds too far ahead
	if e.isRoundTooFarAhead(round) {
		e.Logger.Debug("Received a vote for a too advanced round",
			zap.Uint64("round", round), zap.Uint64("my round", e.round))
		return false
	}

	return true
}

func (e *Epoch) maybeCollectFinalizationCertificate(round *Round) error {
	finalizationCount := len(round.finalizations)

	if finalizationCount < e.quorumSize {
		e.Logger.Verbo("Counting finalizations", zap.Uint64("round", e.round), zap.Int("votes", finalizationCount))
		return nil
	}

	return e.assembleFinalizationCertificate(round)
}

func (e *Epoch) assembleFinalizationCertificate(round *Round) error {
	// Divide finalizations into sets that agree on the same metadata
	finalizationsByMD := make(map[string][]*Finalization)

	for _, vote := range round.finalizations {
		key := string(vote.Finalization.Bytes())
		finalizationsByMD[key] = append(finalizationsByMD[key], vote)
	}

	var finalizations []*Finalization

	for _, finalizationsWithTheSameDigest := range finalizationsByMD {
		if len(finalizationsWithTheSameDigest) >= e.quorumSize {
			finalizations = finalizationsWithTheSameDigest
			break
		}
	}

	if len(finalizations) == 0 {
		e.Logger.Debug("Could not find enough finalizations for the same metadata")
		return nil
	}

	fCert, err := NewFinalizationCertificate(e.Logger, e.SignatureAggregator, finalizations)
	if err != nil {
		return err
	}

	round.fCert = &fCert
	return e.persistFinalizationCertificate(fCert)
}

func (e *Epoch) progressRoundsDueToCommit(round uint64) {
	e.Logger.Debug("Progressing rounds due to commit", zap.Uint64("round", round))
	for e.round < round {
		e.increaseRound()
	}
}

func (e *Epoch) persistFinalizationCertificate(fCert FinalizationCertificate) error {
	e.Logger.Debug("Received enough finalizations to finalize a block", zap.Uint64("round", fCert.Finalization.Round))
	// Check to see if we should commit this finalization to the storage as part of a block commit,
	// or otherwise write it to the WAL in order to commit it later.
	startRound := e.round
	nextSeqToCommit := e.Storage.Height()
	if fCert.Finalization.Seq == nextSeqToCommit {
		e.indexFinalizationCertificates(fCert.Finalization.Round)
	} else {
		recordBytes := NewQuorumRecord(fCert.QC.Bytes(), fCert.Finalization.Bytes(), record.FinalizationRecordType)
		if err := e.WAL.Append(recordBytes); err != nil {
			e.Logger.Error("Failed to append finalization certificate record to WAL", zap.Error(err))
			return err
		}

		e.Logger.Debug("Persisted finalization certificate to WAL",
			zap.Uint64("round", fCert.Finalization.Round),
			zap.Uint64("height", nextSeqToCommit),
			zap.Int("size", len(recordBytes)),
			zap.Stringer("digest", fCert.Finalization.BlockHeader.Digest))

		// we receive a finalization certificate for a future round
		e.Logger.Debug("Received a finalization certificate for a future sequence", zap.Uint64("seq", fCert.Finalization.Seq), zap.Uint64("nextSeqToCommit", nextSeqToCommit))
		e.replicationState.replicateBlocks(&fCert, e.round, nextSeqToCommit)
	}

	finalizationCertificate := &Message{FinalizationCertificate: &fCert}
	e.Comm.Broadcast(finalizationCertificate)

	e.Logger.Debug("Broadcast finalization certificate",
		zap.Uint64("round", fCert.Finalization.Round),
		zap.Stringer("digest", fCert.Finalization.BlockHeader.Digest))

	// If we have progressed to a new round while we committed blocks,
	// start the new round.
	if startRound < e.round {
		return e.startRound()
	}

	return nil
}

func (e *Epoch) indexFinalizationCertificates(startRound uint64) {
	r := startRound
	round, exists := e.rounds[r]
	if !exists {
		e.Logger.Debug("Round not found", zap.Uint64("round", r))
		return
	}
	if round.fCert.Finalization.Seq != e.Storage.Height() {
		e.Logger.Debug("Finalization certificate does not correspond to the next sequence to commit",
			zap.Uint64("seq", round.fCert.Finalization.Seq), zap.Uint64("height", e.Storage.Height()))
		return
	}

	for exists && round.fCert != nil {
		fCert := *round.fCert
		block := round.block
		e.indexFinalizationCertificate(block, fCert)

<<<<<<< HEAD
		// If the round we're committing is too far in the past, don't keep it in the rounds cache.
		// if fCert.Finalization.Round+e.maxRoundWindow < e.round {
		// 	delete(e.rounds, fCert.Finalization.Round)
		// }
=======
		e.deleteRounds(round.num)
>>>>>>> 26571136
		// Clean up the future messages - Remove all messages we may have stored for the round
		// the finalization is about.
		for _, messagesFromNode := range e.futureMessages {
			delete(messagesFromNode, fCert.Finalization.Round)
		}

		// Check if we can commit the next round
		r++
		round, exists = e.rounds[r]
	}
}

func (e *Epoch) indexFinalizationCertificate(block VerifiedBlock, fCert FinalizationCertificate) {
	e.Storage.Index(block, fCert)
	e.Logger.Info("Committed block",
		zap.Uint64("round", fCert.Finalization.Round),
		zap.Uint64("sequence", fCert.Finalization.Seq),
		zap.Stringer("digest", fCert.Finalization.BlockHeader.Digest))
	e.lastBlock = block

	// We have commited because we have collected a finalization certificate.
	// However, we may have not witnessed a notarization.
	// Regardless of that, we can safely progress to the round succeeding the finalization.
	e.progressRoundsDueToCommit(fCert.Finalization.Round + 1)
}

func (e *Epoch) maybeAssembleEmptyNotarization() error {
	emptyVotes, exists := e.emptyVotes[e.round]

	// This should never happen, but done for sanity
	if !exists {
		return fmt.Errorf("could not find empty vote set for round %d", e.round)
	}

	// Check if we found a quorum of votes for the same metadata
	quorumSize := e.quorumSize
	popularEmptyVote, signatures, found := findMostPopularEmptyVote(emptyVotes.votes, quorumSize)
	if !found {
		e.Logger.Debug("Could not find empty vote with a quorum or more votes", zap.Uint64("round", e.round))
		return nil
	}

	qc, err := e.SignatureAggregator.Aggregate(signatures)
	if err != nil {
		e.Logger.Error("Could not aggregate empty votes signatures", zap.Error(err), zap.Uint64("round", e.round))
		return nil
	}

	emptyNotarization := &EmptyNotarization{QC: qc, Vote: popularEmptyVote}
	// write to the empty vote set
	emptyVotes.emptyNotarization = emptyNotarization

	// Persist the empty notarization and also broadcast it to everyone
	return e.persistEmptyNotarization(emptyNotarization, true)
}

func findMostPopularEmptyVote(votes map[string]*EmptyVote, quorumSize int) (ToBeSignedEmptyVote, []Signature, bool) {
	votesByBytes := make(map[string][]*EmptyVote)
	for _, vote := range votes {
		key := string(vote.Vote.Bytes())
		votesByBytes[key] = append(votesByBytes[key], vote)
	}

	var popularEmptyVotes []*EmptyVote

	for _, votes := range votesByBytes {
		if len(votes) >= quorumSize {
			popularEmptyVotes = votes
			break
		}
	}

	if len(popularEmptyVotes) == 0 {
		return ToBeSignedEmptyVote{}, nil, false
	}

	sigs := make([]Signature, 0, len(popularEmptyVotes))
	for _, vote := range popularEmptyVotes {
		sigs = append(sigs, vote.Signature)
	}

	return popularEmptyVotes[0].Vote, sigs, true
}

func (e *Epoch) persistEmptyNotarization(emptyNotarization *EmptyNotarization, shouldBroadcast bool) error {
	emptyNotarizationRecord := NewEmptyNotarizationRecord(emptyNotarization)
	if err := e.WAL.Append(emptyNotarizationRecord); err != nil {
		e.Logger.Error("Failed to append empty block record to WAL", zap.Error(err))
		return err
	}

	e.Logger.Debug("Persisted empty block to WAL",
		zap.Int("size", len(emptyNotarizationRecord)),
		zap.Uint64("round", emptyNotarization.Vote.Round))

<<<<<<< HEAD
	// delete(e.emptyVotes, e.round)

=======
>>>>>>> 26571136
	if shouldBroadcast {
		notarizationMessage := &Message{EmptyNotarization: emptyNotarization}
		e.Comm.Broadcast(notarizationMessage)
		e.Logger.Debug("Broadcast empty notarization",
			zap.Uint64("round", emptyNotarization.Vote.Round))
	}

	e.increaseRound()

	return errors.Join(e.startRound(), e.maybeLoadFutureMessages())
}

func (e *Epoch) maybeCollectNotarization() error {
	votesForCurrentRound := e.rounds[e.round].votes
	voteCount := len(votesForCurrentRound)

	if voteCount < e.quorumSize {
		from := make([]NodeID, 0, voteCount)
		for _, vote := range votesForCurrentRound {
			from = append(from, vote.Signature.Signer)
		}
		e.Logger.Verbo("Counting votes", zap.Uint64("round", e.round),
			zap.Int("votes", voteCount), zap.String("from", fmt.Sprintf("%s", from)))

		// As a last resort, check if we have received a notarization message for this round
		// by attempting to load it from the future messages.
		return e.maybeLoadFutureMessages()
	}

	// TODO: store votes before receiving the block
	block := e.rounds[e.round].block
	expectedDigest := block.BlockHeader().Digest

	// Ensure we have enough votes for the same digest
	var voteCountForOurDigest int
	for _, vote := range votesForCurrentRound {
		if bytes.Equal(expectedDigest[:], vote.Vote.Digest[:]) {
			voteCountForOurDigest++
		}
	}

	if voteCountForOurDigest < e.quorumSize {
		e.Logger.Warn("Counting votes for the digest we received from the leader",
			zap.Uint64("round", e.round),
			zap.Int("voteForOurDigests", voteCountForOurDigest),
			zap.Int("total votes", voteCount))

		// As a last resort, check if we have received a notarization message for this round
		// by attempting to load it from the future messages.
		return e.maybeLoadFutureMessages()
	}

	notarization, err := NewNotarization(e.Logger, e.SignatureAggregator, votesForCurrentRound, block.BlockHeader())
	if err != nil {
		return err
	}

	return e.persistNotarization(notarization)
}

func (e *Epoch) writeNotarizationToWal(notarization Notarization) error {
	record := NewQuorumRecord(notarization.QC.Bytes(), notarization.Vote.Bytes(), record.NotarizationRecordType)

	if err := e.WAL.Append(record); err != nil {
		e.Logger.Error("Failed to append notarization record to WAL", zap.Error(err))
		return err
	}

	e.Logger.Debug("Persisted notarization to WAL",
		zap.Int("size", len(record)),
		zap.Uint64("round", notarization.Vote.Round),
		zap.Stringer("digest", notarization.Vote.BlockHeader.Digest))

	return nil
}

func (e *Epoch) persistNotarization(notarization Notarization) error {
	if err := e.writeNotarizationToWal(notarization); err != nil {
		return nil
	}

	err := e.storeNotarization(notarization)
	if err != nil {
		return err
	}

	notarizationMessage := &Message{Notarization: &notarization}
	e.Comm.Broadcast(notarizationMessage)

	e.Logger.Debug("Broadcast notarization",
		zap.Uint64("round", notarization.Vote.Round),
		zap.Stringer("digest", notarization.Vote.BlockHeader.Digest))

	e.increaseRound()

	return errors.Join(e.doNotarized(notarization.Vote.Round), e.maybeLoadFutureMessages())
}

func (e *Epoch) handleEmptyNotarizationMessage(emptyNotarization *EmptyNotarization) error {
	vote := emptyNotarization.Vote

	e.Logger.Verbo("Received empty notarization message", zap.Uint64("round", vote.Round))

	// Ignore votes for previous rounds
	if !e.isVoteRoundValid(vote.Round) {
		return nil
	}

	// Check if we have collected a notarization or a finalization for this round.
	// If we did, then we don't need to process an empty notarization,
	// because we have a way to progress to the successive round, regardless if
	// it's our current round or not.
	round, exists := e.rounds[vote.Round]
	if exists && (round.notarization != nil || round.fCert != nil) {
		return nil
	}

	// Otherwise, this round is not notarized or finalized yet, so verify the empty notarization and store it.

	if !e.verifyEmptyNotarization(emptyNotarization) {
		return nil
	}

	emptyVotes := e.getOrCreateEmptyVoteSetForRound(vote.Round)
	emptyVotes.emptyNotarization = emptyNotarization
	if e.round != vote.Round {
		e.Logger.Debug("Received empty notarization for a future round",
			zap.Uint64("round", vote.Round), zap.Uint64("our round", e.round))
		return nil
	}

	// The empty notarization is for this round, so store it but don't broadcast it, as we've received it via a broadcast.
	return e.persistEmptyNotarization(emptyNotarization, false)
}

func (e *Epoch) verifyEmptyNotarization(emptyNotarization *EmptyNotarization) bool {
	// Check empty notarization was signed by only eligible nodes
	for _, signer := range emptyNotarization.QC.Signers() {
		if _, exists := e.eligibleNodeIDs[string(signer)]; !exists {
			e.Logger.Warn("Empty notarization quorum certificate contains an unknown signer", zap.Stringer("signer", signer))
			return false
		}
	}

	// Ensure no node signed the empty notarization twice
	doubleSigner, signedTwice := hasSomeNodeSignedTwice(emptyNotarization.QC.Signers(), e.Logger)
	if signedTwice {
		e.Logger.Warn("A node has signed the empty notarization twice", zap.Stringer("signer", doubleSigner))
		return false
	}

	// Check enough signers signed the empty notarization
	if e.quorumSize > len(emptyNotarization.QC.Signers()) {
		e.Logger.Warn("Empty notarization signed by insufficient nodes",
			zap.Int("count", len(emptyNotarization.QC.Signers())),
			zap.Int("Quorum", e.quorumSize))
		return false
	}

	if err := emptyNotarization.Verify(); err != nil {
		e.Logger.Debug("Empty Notarization is invalid", zap.Error(err))
		return false
	}
	return true
}

func (e *Epoch) handleNotarizationMessage(message *Notarization, from NodeID) error {
	vote := message.Vote

	e.Logger.Verbo("Received notarization message",
		zap.Stringer("from", from), zap.Uint64("round", vote.Round))

	if !e.isVoteRoundValid(vote.Round) {
		e.Logger.Debug("Notarization contains invalid vote",
			zap.Stringer("NodeID", from))
		return nil
	}

	if !e.verifyNotarization(message, from) {
		return nil
	}

	// Can we handle this notarization right away or should we handle it later?
	round, exists := e.rounds[vote.Round]
	// If we have already notarized the round, no need to continue
	if exists && round.notarization != nil {
		e.Logger.Debug("Received a notarization for an already notarized round")
		return nil
	}
	// If this notarization is for a round we are currently processing its proposal,
	// or for a future round, then store it for later use.
	if !exists || e.round < vote.Round {
		e.Logger.Debug("Received a notarization for a future round", zap.Uint64("round", vote.Round))
		e.storeFutureNotarization(message, from, vote.Round)
		return nil
	}

	// We are about to persist the notarization, so delete it in case it came from the future messages.
	e.deleteFutureNotarization(from, vote.Round)

	// Else, this is a notarization for the current round, and we have stored the proposal for this round.
	// Note that we don't need to check if we have timed out on this round,
	// because if we had collected an empty notarization for this round, we would have progressed to the next round.
	return e.persistNotarization(*message)
}

func (e *Epoch) verifyNotarization(message *Notarization, from NodeID) bool {
	// Ensure no node signed the notarization twice
	doubleSigner, signedTwice := hasSomeNodeSignedTwice(message.QC.Signers(), e.Logger)
	if signedTwice {
		e.Logger.Warn("A node has signed the notarization twice", zap.Stringer("signer", doubleSigner))
		return false
	}

	// Check enough signers signed the notarization
	if e.quorumSize > len(message.QC.Signers()) {
		e.Logger.Warn("Notarization certificate signed by insufficient nodes",
			zap.Int("count", len(message.QC.Signers())),
			zap.Int("Quorum", e.quorumSize))
		return false
	}

	// Check notarization was signed by only eligible nodes
	for _, signer := range message.QC.Signers() {
		if _, exists := e.eligibleNodeIDs[string(signer)]; !exists {
			e.Logger.Warn("Notarization quorum certificate contains an unknown signer", zap.Stringer("signer", signer))
			return false
		}
	}

	if err := message.Verify(); err != nil {
		e.Logger.Debug("Notarization quorum certificate is invalid",
			zap.Stringer("NodeID", from), zap.Error(err))
		return false
	}
	return true
}

func (e *Epoch) handleBlockMessage(message *BlockMessage, from NodeID) error {
	block := message.Block
	if block == nil {
		e.Logger.Debug("Got empty block in a BlockMessage")
		return nil
	}

	e.Logger.Verbo("Received block message",
		zap.Stringer("from", from), zap.Uint64("round", block.BlockHeader().Round))

	pendingBlocks := e.sched.Size()
	if pendingBlocks > e.maxPendingBlocks {
		e.Logger.Warn("Too many blocks being verified to ingest another one", zap.Int("pendingBlocks", pendingBlocks))
		return nil
	}

	vote := message.Vote
	from = vote.Signature.Signer

	md := block.BlockHeader()

	e.Logger.Debug("Handling block message", zap.Stringer("digest", md.Digest), zap.Uint64("round", md.Round))

	// Don't bother processing blocks from the past
	if e.round > md.Round {
		return nil
	}

	// The block is for a too high round, we shouldn't handle it as
	// we have only so much memory.
	if e.isRoundTooFarAhead(md.Round) {
		e.Logger.Debug("Received a block message for a too high round",
			zap.Uint64("round", md.Round), zap.Uint64("our round", e.round))
		return nil
	}

	// Check that the node is a leader for the round corresponding to the block.
	if !LeaderForRound(e.nodes, md.Round).Equals(from) {
		// The block is associated with a round in which the sender is not the leader,
		// it should not be sending us any block at all.
		e.Logger.Debug("Got block from a block proposer that is not the leader of the round", zap.Stringer("NodeID", from), zap.Uint64("round", md.Round))
		return nil
	}

	// Check if we have verified this message in the past:
	alreadyVerified := e.wasBlockAlreadyVerified(from, md)

	if !alreadyVerified {
		// Ensure the block was voted on by its block producer:

		// 1) Verify block digest corresponds to the digest voted on
		if !bytes.Equal(vote.Vote.Digest[:], md.Digest[:]) {
			e.Logger.Debug("ToBeSignedVote digest mismatches block digest", zap.Stringer("voteDigest", vote.Vote.Digest),
				zap.Stringer("blockDigest", md.Digest))
			return nil
		}
		// 2) Verify the vote is properly signed
		if err := vote.Vote.Verify(vote.Signature.Value, e.Verifier, vote.Signature.Signer); err != nil {
			e.Logger.Debug("ToBeSignedVote verification failed", zap.Stringer("NodeID", vote.Signature.Signer), zap.Error(err))
			return nil
		}
	}

	// If this is a message from a more advanced round,
	// only store it if it is up to `maxRoundWindow` ahead.
	// TODO: test this
	if e.isWithinMaxRoundWindow(md.Round) {
		e.Logger.Debug("Got block of a future round", zap.Uint64("round", md.Round), zap.Uint64("my round", e.round))
		msgsForRound, exists := e.futureMessages[string(from)][md.Round]
		if !exists {
			msgsForRound = &messagesForRound{}
			e.futureMessages[string(from)][md.Round] = msgsForRound
		}

		// Has this node already sent us a proposal?
		// If so, it cannot send it again.
		if msgsForRound.proposal != nil {
			e.Logger.Debug("Already received a proposal from this node for the round",
				zap.Stringer("NodeID", from), zap.Uint64("round", md.Round))
			return nil
		}

		msgsForRound.proposal = message
		return nil
	}

	if !e.verifyProposalIsPartOfOurChain(block) {
		e.Logger.Debug("Got invalid block in a BlockMessage")
		return nil
	}

	// save in future messages while we are verifying the block
	msgForRound, exists := e.futureMessages[string(from)][md.Round]
	if !exists {
		msgsForRound := &messagesForRound{}
		msgsForRound.proposal = message
		e.futureMessages[string(from)][md.Round] = msgsForRound
	} else {
		msgForRound.proposal = message
	}

	// Create a task that will verify the block in the future, after its predecessors have also been verified.
	task := e.createBlockVerificationTask(block, from, vote)

	// isBlockReadyToBeScheduled checks if the block is known to us either from some previous round,
	// or from storage. If so, then we have verified it in the past, since only verified blocks are saved in memory.
	canBeImmediatelyVerified := e.isBlockReadyToBeScheduled(md.Seq, md.Prev)

	// Schedule the block to be verified once its direct predecessor have been verified,
	// or if it can be verified immediately.
	e.Logger.Debug("Scheduling block verification", zap.Uint64("round", md.Round))
	e.sched.Schedule(task, md.Prev, md.Round, canBeImmediatelyVerified)

	return nil
}

// processFinalizedBlocks processes a block that has a finalization certificate.
// if the block has already been verified, it will index the finalization certificate,
// otherwise it will verify the block first.
func (e *Epoch) processFinalizedBlock(finalizedBlock *FinalizedBlock) error {
	round, exists := e.rounds[finalizedBlock.FCert.Finalization.Round]
	// dont create a block verification task if the block is already in the rounds map
	if exists {
		roundDigest := round.block.BlockHeader().Digest
		seqDigest := finalizedBlock.FCert.Finalization.BlockHeader.Digest
		if !bytes.Equal(roundDigest[:], seqDigest[:]) {
			e.Logger.Warn("Received finalized block that is different from the one we have in the rounds map",
				zap.Stringer("roundDigest", roundDigest), zap.Stringer("seqDigest", seqDigest))
			return nil
		}
		round.fCert = &finalizedBlock.FCert
		e.indexFinalizationCertificates(round.num)
		return e.processReplicationState()
	}

	pendingBlocks := e.sched.Size()
	if pendingBlocks > e.maxPendingBlocks {
		e.Logger.Warn("Too many blocks being verified to ingest another one", zap.Int("pendingBlocks", pendingBlocks))
		return nil
	}
	md := finalizedBlock.Block.BlockHeader()

	// Create a task that will verify the block in the future, after its predecessors have also been verified.
	task := e.createBlockFinalizedVerificationTask(*finalizedBlock)

	// isBlockReadyToBeScheduled checks if the block is known to us either from some previous round,
	// or from storage. If so, then we have verified it in the past, since only verified blocks are saved in memory.
	canBeImmediatelyVerified := e.isBlockReadyToBeScheduled(md.Seq, md.Prev)

	// Schedule the block to be verified once its direct predecessor have been verified,
	// or if it can be verified immediately.
	e.Logger.Debug("Scheduling block verification", zap.Uint64("round", md.Round))
	e.sched.Schedule(task, md.Prev, md.Round, canBeImmediatelyVerified)

	return nil
}

// processNotarizedBlock processes a block that has a notarization.
// if the block has already been verified, it will persist the notarization,
// otherwise it will verify the block first.
func (e *Epoch) processNotarizedBlock(notarizedBlock *NotarizedBlock) error {
	round, exists := e.rounds[notarizedBlock.GetRound()]

	if notarizedBlock.EmptyNotarization != nil {
		emptyVotes := e.getOrCreateEmptyVoteSetForRound(notarizedBlock.GetRound())
		emptyVotes.emptyNotarization = notarizedBlock.EmptyNotarization

		err := e.persistEmptyNotarization(emptyVotes.emptyNotarization, false)
		if err != nil {
			return err
		}

		return e.processReplicationState()
	}

	// dont create a block verification task if the block is already in the rounds map
	if exists && notarizedBlock.Notarization != nil { // we could have a block in the rounds map but receive and empty notarization
		roundDigest := round.block.BlockHeader().Digest
		notarizedDigest := notarizedBlock.Notarization.Vote.BlockHeader.Digest
		if !bytes.Equal(roundDigest[:], notarizedDigest[:]) {
			e.Logger.Warn("Received notarized block that is different from the one we have in the rounds map",
				zap.Stringer("roundDigest", roundDigest), zap.Stringer("notarizedDigest", notarizedDigest))
			return nil
		}

		if err := e.writeNotarizationToWal(*notarizedBlock.Notarization); err != nil {
			return nil
		}

		err := e.storeNotarization(*notarizedBlock.Notarization)
		if err != nil {
			return err
		}

		e.increaseRound()
		return e.processReplicationState()
	}

	pendingBlocks := e.sched.Size()
	if pendingBlocks > e.maxPendingBlocks {
		e.Logger.Warn("Too many blocks being verified to ingest another one", zap.Int("pendingBlocks", pendingBlocks))
		return nil
	}
	md := notarizedBlock.Block.BlockHeader()

	// Create a task that will verify the block in the future, after its predecessors have also been verified.
	task := e.createNotarizedBlockVerificationTask(notarizedBlock.Block, notarizedBlock.Notarization)

	// isBlockReadyToBeScheduled checks if the block is known to us either from some previous round,
	// or from storage. If so, then we have verified it in the past, since only verified blocks are saved in memory.
	canBeImmediatelyVerified := e.isBlockReadyToBeScheduled(md.Seq, md.Prev)

	// Schedule the block to be verified once its direct predecessor have been verified,
	// or if it can be verified immediately.
	e.Logger.Debug("Scheduling block verification", zap.Uint64("round", md.Round))
	e.sched.Schedule(task, md.Prev, md.Round, canBeImmediatelyVerified)

	return nil
}

func (e *Epoch) createBlockVerificationTask(block Block, from NodeID, vote Vote) func() Digest {
	return func() Digest {
		md := block.BlockHeader()

		e.Logger.Debug("Block verification started", zap.Uint64("round", md.Round))
		start := time.Now()
		defer func() {
			elapsed := time.Since(start)
			e.Logger.Debug("Block verification ended", zap.Uint64("round", md.Round), zap.Duration("elapsed", elapsed))
		}()

		verifiedBlock, err := block.Verify(context.Background())
		if err != nil {
			e.Logger.Debug("Failed verifying block", zap.Error(err))
			return md.Digest
		}

		e.lock.Lock()
		defer e.lock.Unlock()

		record := BlockRecord(md, verifiedBlock.Bytes())
		if err := e.WAL.Append(record); err != nil {
			e.haltedError = err
			e.Logger.Error("Failed to append block record to WAL", zap.Error(err))
			return md.Digest
		}

		e.Logger.Debug("Persisted block to WAL",
			zap.Uint64("round", md.Round),
			zap.Stringer("digest", md.Digest))

		if !e.storeProposal(verifiedBlock) {
			e.Logger.Warn("Unable to store proposed block for the round", zap.Stringer("NodeID", from), zap.Uint64("round", md.Round))
			return md.Digest
			// TODO: timeout
		}

		e.deleteFutureProposal(from, md.Round)

		// Check if we have timed out on this round.
		// Although we store the proposal for this round,
		// we refuse to vote for it because we have timed out.
		// We store the proposal only in order to be able to finalize it
		// in case we cannot assemble an empty notarization but eventually
		// this proposal is either notarized or finalized.
		if e.haveWeAlreadyTimedOutOnThisRound(md.Round) {
			e.Logger.Debug("Refusing to vote on block because already timed out in this round", zap.Uint64("round", md.Round), zap.Stringer("NodeID", from))
			return md.Digest
		}

		// Once we have stored the proposal, we have a Round object for the round.
		// We store the vote to prevent verifying its signature again.
		round, exists := e.rounds[md.Round]
		if !exists {
			// This shouldn't happen, but in case it does, return an error
			e.Logger.Error("programming error: round not found", zap.Uint64("round", md.Round))
			return md.Digest
		}
		round.votes[string(vote.Signature.Signer)] = &vote

		if err := e.doProposed(verifiedBlock); err != nil {
			e.Logger.Warn("Failed voting on block", zap.Error(err))
		}

		return md.Digest
	}
}

func (e *Epoch) createBlockFinalizedVerificationTask(finalizedBlock FinalizedBlock) func() Digest {
	block := finalizedBlock.Block
	return func() Digest {
		md := block.BlockHeader()

		e.Logger.Debug("Block verification started", zap.Uint64("round", md.Round))
		start := time.Now()
		defer func() {
			elapsed := time.Since(start)
			e.Logger.Debug("Block verification ended", zap.Uint64("round", md.Round), zap.Duration("elapsed", elapsed))
		}()

		verifiedBlock, err := block.Verify(context.Background())
		if err != nil {
			e.Logger.Debug("Failed verifying block", zap.Error(err))
			return md.Digest
		}

		e.lock.Lock()
		defer e.lock.Unlock()

		// we started verifying the block when it was the next sequence to commit, however its
		// possible we received a fCert for this block in the meantime. This check ensures we commit
		// the block only if it is still the next sequence to commit.
		if e.Storage.Height() != md.Seq {
			e.Logger.Debug("Received finalized block that is not the next sequence to commit",
				zap.Uint64("seq", md.Seq), zap.Uint64("height", e.Storage.Height()))
			return md.Digest
		}
<<<<<<< HEAD

		round, ok := e.rounds[block.BlockHeader().Round]
		if !ok {
			round := NewRound(block)
			e.rounds[block.BlockHeader().Round] = round
			round.fCert = &finalizedBlock.FCert
		} else {
			round.fCert = &finalizedBlock.FCert
		}

		e.indexFinalizationCertificate(block, finalizedBlock.FCert)
		err := e.processReplicationState()
=======
		e.indexFinalizationCertificate(verifiedBlock, finalizedBlock.FCert)
		err = e.processReplicationState()
>>>>>>> 26571136
		if err != nil {
			e.haltedError = err
			e.Logger.Error("Failed to process replication state", zap.Error(err))
			return md.Digest
		}
		err = e.maybeLoadFutureMessages()
		if err != nil {
			e.Logger.Warn("Failed to load future messages", zap.Error(err))
		}

		return md.Digest
	}
}

func (e *Epoch) createNotarizedBlockVerificationTask(block Block, notarization *Notarization) func() Digest {
	return func() Digest {
		md := block.BlockHeader()

		e.Logger.Debug("Block verification started", zap.Uint64("round", md.Round))
		start := time.Now()
		defer func() {
			elapsed := time.Since(start)
			e.Logger.Debug("Block verification ended", zap.Uint64("round", md.Round), zap.Duration("elapsed", elapsed))
		}()

		if err := block.Verify(); err != nil {
			e.Logger.Debug("Failed verifying block", zap.Error(err))
			return md.Digest
		}

		e.lock.Lock()
		defer e.lock.Unlock()

		// we started verifying the block when it was the next sequence to commit, however its
		// possible we received a fCert for this block in the meantime. This check ensures we commit
		// the block only if it is still the next sequence to commit.
		// if e.Storage.Height() != md.Seq {
		// 	e.Logger.Debug("Received finalized block that is not the next sequence to commit",
		// 		zap.Uint64("seq", md.Seq), zap.Uint64("height", e.Storage.Height()))
		// 	return md.Digest
		// }

		// store the block in rounds
		if !e.storeProposal(block) {
			e.Logger.Warn("Unable to store proposed block for the round", zap.Uint64("round", md.Round))
			return md.Digest
			// TODO: timeout
		}

		round, ok := e.rounds[block.BlockHeader().Round]
		if !ok {
			e.Logger.Warn("Unable to get proposed block for the round", zap.Uint64("round", md.Round))
			return md.Digest
		}
		round.notarization = notarization

		if err := e.writeNotarizationToWal(*notarization); err != nil {
			e.haltedError = err
		}

		err := e.storeNotarization(*notarization)
		if err != nil {

		}

		e.increaseRound()

		err = e.processReplicationState()
		if err != nil {
			e.haltedError = err
			e.Logger.Error("Failed to process replication state", zap.Error(err))
			return md.Digest
		}
		err = e.maybeLoadFutureMessages()
		if err != nil {
			e.Logger.Warn("Failed to load future messages", zap.Error(err))
		}

		return md.Digest
	}
}

func (e *Epoch) isBlockReadyToBeScheduled(seq uint64, prev Digest) bool {
	if seq > 0 {
		// A block can be scheduled if its predecessor either exists in storage,
		// or there exists a round object for it.
		// Since we only create a round object after we verify the block,
		// it means we have verified this block in the past.
		_, ok := e.locateBlock(seq-1, prev[:])
		return ok
	}
	// The first block is always ready to be scheduled
	return true
}

func (e *Epoch) wasBlockAlreadyVerified(from NodeID, md BlockHeader) bool {
	var alreadyVerified bool
	msgsForRound, exists := e.futureMessages[string(from)][md.Round]
	if exists && msgsForRound.proposal != nil {
		bh := msgsForRound.proposal.Block.BlockHeader()
		alreadyVerified = bh.Equals(&md)
	}
	return alreadyVerified
}

func (e *Epoch) verifyProposalIsPartOfOurChain(block Block) bool {
	bh := block.BlockHeader()

	if bh.Version != 0 {
		e.Logger.Debug("Got block message with wrong version number, expected 0", zap.Uint8("version", bh.Version))
		return false
	}

	if e.Epoch != bh.Epoch {
		e.Logger.Debug("Got block message but the epoch mismatches our epoch",
			zap.Uint64("our epoch", e.Epoch), zap.Uint64("block epoch", bh.Epoch))
	}

	var expectedSeq uint64
	var expectedPrevDigest Digest

	// Else, either it's not the first block, or we haven't committed the first block, and it is the first block.
	// If it's the latter we have nothing else to do.
	// If it's the former, we need to find the parent of the block and ensure it is correct.
	if bh.Seq > 0 {
		// TODO: we should cache this data, we don't need the block, just the hash and sequence.
		_, found := e.locateBlock(bh.Seq-1, bh.Prev[:])
		if !found {
			e.Logger.Debug("Could not find parent block with given digest",
				zap.Uint64("blockSeq", bh.Seq-1),
				zap.Stringer("digest", bh.Prev))
			// We could not find the parent block, so no way to verify this proposal.
			return false
		}

		// TODO: we need to take into account dummy blocks!
		expectedSeq = bh.Seq
		expectedPrevDigest = bh.Prev
	}

	if bh.Seq != expectedSeq {
		e.Logger.Debug("Received block with an incorrect sequence",
			zap.Uint64("round", bh.Round),
			zap.Uint64("seq", bh.Seq),
			zap.Uint64("expected seq", expectedSeq))
	}

	digest := block.BlockHeader().Digest

	expectedBH := BlockHeader{
		Digest: digest,
		ProtocolMetadata: ProtocolMetadata{
			Round:   e.round,
			Seq:     expectedSeq,
			Epoch:   e.Epoch,
			Prev:    expectedPrevDigest,
			Version: 0,
		},
	}
	return expectedBH.Equals(&bh)
}

// locateBlock locates a block:
// 1) In memory
// 2) Else, on storage.
// Compares to the given digest, and if it's the same, returns it.
// Otherwise, returns false.
func (e *Epoch) locateBlock(seq uint64, digest []byte) (VerifiedBlock, bool) {
	// TODO index rounds by digest too to make it quicker
	// TODO: optimize this by building an index from digest to round
	for _, round := range e.rounds {
		dig := round.block.BlockHeader().Digest
		if bytes.Equal(dig[:], digest) {
			return round.block, true
		}
	}

	height := e.Storage.Height()
	// Not in memory, and no block resides in storage.
	if height == 0 {
		return nil, false
	}

	// If the given block has a sequence that is higher than the last block we committed to storage,
	// we don't have the block in our storage.
	maxSeq := height - 1
	if maxSeq < seq {
		return nil, false
	}

	block, _, ok := e.Storage.Retrieve(seq)
	if !ok {
		return nil, false
	}

	dig := block.BlockHeader().Digest
	if bytes.Equal(dig[:], digest) {
		return block, true
	}

	return nil, false
}

func (e *Epoch) buildBlock() {
	metadata := e.metadata()
	
	task := e.createBlockBuildingTask(metadata)

	e.Logger.Debug("Scheduling block building", zap.Uint64("round", metadata.Round))
	e.sched.Schedule(task, metadata.Prev, metadata.Round, true)
}

func (e *Epoch) createBlockBuildingTask(metadata ProtocolMetadata) func() Digest {
	return func() Digest {
		block, ok := e.BlockBuilder.BuildBlock(e.finishCtx, metadata)
		if !ok {
			e.Logger.Warn("Failed building block")
			return Digest{}
		}

		e.lock.Lock()
		defer e.lock.Unlock()

		e.proposeBlock(block)

		return block.BlockHeader().Digest
	}
}

func (e *Epoch) proposeBlock(block VerifiedBlock) error {
	md := block.BlockHeader()

	// Write record to WAL before broadcasting it, so that
	// if we crash during broadcasting, we know what we sent.

	rawBlock := block.Bytes()
	record := BlockRecord(block.BlockHeader(), rawBlock)
	if err := e.WAL.Append(record); err != nil {
		e.Logger.Error("Failed appending block to WAL", zap.Error(err))
		return err
	}
	e.Logger.Debug("Wrote block to WAL",
		zap.Uint64("round", md.Round),
		zap.Int("size", len(rawBlock)),
		zap.Stringer("digest", md.Digest))

	vote, err := e.voteOnBlock(block)
	if err != nil {
		return err
	}

	proposal := &Message{
		BlockMessage: &BlockMessage{
			VerifiedBlock: block,
			Vote:          vote,
		},
	}

	if !e.storeProposal(block) {
		return errors.New("failed to store block proposed by me")
	}

	e.Comm.Broadcast(proposal)
	e.Logger.Debug("Proposal broadcast",
		zap.Uint64("round", md.Round),
		zap.Int("size", len(rawBlock)),
		zap.Stringer("digest", md.Digest))

	return errors.Join(e.handleVoteMessage(&vote, e.ID), e.maybeLoadFutureMessages())
}

// Metadata returns the metadata of the next expected block of the epoch.
func (e *Epoch) Metadata() ProtocolMetadata {
	e.lock.Lock()
	defer e.lock.Unlock()

	return e.metadata()
}

func (e *Epoch) metadata() ProtocolMetadata {
	var prev Digest
	seq := e.Storage.Height()

<<<<<<< HEAD
	highestRound, ok := e.getHighestRound()
	if ok {
=======
	highestRound := e.getHighestRound()
	if highestRound != nil {
>>>>>>> 26571136
		// Build on top of the latest block
		prev = highestRound.block.BlockHeader().Digest
		seq = highestRound.block.BlockHeader().Seq + 1
	}

	if e.lastBlock != nil {
		currMed := e.lastBlock.BlockHeader()
		if currMed.Seq+1 >= seq {
			prev = currMed.Digest
			seq = currMed.Seq + 1
		}
	}
	md := ProtocolMetadata{
		Round:   e.round,
		Seq:     seq,
		Epoch:   e.Epoch,
		Prev:    prev,
		Version: 0,
	}
	return md
}

func (e *Epoch) triggerProposalWaitTimeExpired(round uint64) {
	leader := LeaderForRound(e.nodes, round)
	e.Logger.Info("Timed out on block agreement", zap.Uint64("round", round), zap.Stringer("leader", leader))
	// TODO: Actually start the empty block agreement

	md := e.metadata()
	md.Seq-- // e.metadata() returns metadata fit for a new block proposal, but we need the sequence of the previous block proposal.

	emptyVote := ToBeSignedEmptyVote{ProtocolMetadata: md}
	rawSig, err := emptyVote.Sign(e.Signer)
	if err != nil {
		e.Logger.Error("Failed signing message", zap.Error(err))
		return
	}

	emptyVoteRecord := NewEmptyVoteRecord(emptyVote)
	if err := e.WAL.Append(emptyVoteRecord); err != nil {
		e.Logger.Error("Failed appending empty vote", zap.Error(err))
		return
	}
	e.Logger.Debug("Persisted empty vote to WAL",
		zap.Uint64("round", round),
		zap.Int("size", len(emptyVoteRecord)))

	emptyVotes := e.getOrCreateEmptyVoteSetForRound(round)
	emptyVotes.timedOut = true

	signedEV := EmptyVote{Vote: emptyVote, Signature: Signature{Signer: e.ID, Value: rawSig}}

	// Add our own empty vote to the set
	emptyVotes.votes[string(e.ID)] = &signedEV

	e.Comm.Broadcast(&Message{EmptyVoteMessage: &signedEV})

	if err := e.maybeAssembleEmptyNotarization(); err != nil {
		e.Logger.Error("Failed assembling empty notarization", zap.Error(err))
		e.haltedError = err
	}
}

func (e *Epoch) monitorProgress(round uint64) {
	e.Logger.Debug("Monitoring progress", zap.Uint64("round", round))
	ctx, cancelContext := context.WithCancel(context.Background())

	noop := func() {}

	proposalWaitTimeExpired := func() {
		e.lock.Lock()
		defer e.lock.Unlock()

		e.triggerProposalWaitTimeExpired(round)
	}

	var cancelled atomic.Bool

	blockShouldBeBuiltNotification := func() {
		// This invocation blocks until the block builder tells us it's time to build a new block.
		e.BlockBuilder.IncomingBlock(ctx)

		// While we waited, a block might have been notarized.
		// If so, then don't start monitoring for it being notarized.
		if cancelled.Load() {
			return
		}

		e.Logger.Info("It is time to build a block", zap.Uint64("round", round))

		// Once it's time to build a new block, wait a grace period of 'e.maxProposalWait' time,
		// and if the monitor isn't cancelled by then, invoke proposalWaitTimeExpired() above.
		stop := e.monitor.WaitUntil(e.EpochConfig.MaxProposalWait, proposalWaitTimeExpired)

		e.lock.Lock()
		defer e.lock.Unlock()

		// However, if the proposal is notarized before the wait time expires,
		// cancel the above wait procedure.
		e.cancelWaitForBlockNotarization = func() {
			stop()
			e.cancelWaitForBlockNotarization = noop
		}
	}

	// Registers a wait operation that:
	// (1) Waits for the block builder to tell us it thinks it's time to build a new block.
	// (2) Registers a monitor which, if not cancelled earlier, notifies the Epoch about a timeout for this round.
	e.monitor.WaitFor(blockShouldBeBuiltNotification)

	// If we notarize a block for this round we should cancel the monitor,
	// so first stop it and then cancel the context.
	e.cancelWaitForBlockNotarization = func() {
		cancelled.Store(true)
		cancelContext()
		e.cancelWaitForBlockNotarization = noop
	}
}

func (e *Epoch) startRound() error {
	leaderForCurrentRound := LeaderForRound(e.nodes, e.round)

	if e.ID.Equals(leaderForCurrentRound) {
		e.buildBlock()
		return nil
	}

	// We're not the leader, make sure if a block is not notarized within a timely manner,
	// we will agree on an empty block.
	e.monitorProgress(e.round)

	// If we're not the leader, check if we have received a proposal earlier for this round
	msgsForRound, exists := e.futureMessages[string(leaderForCurrentRound)][e.round]
	if !exists || msgsForRound.proposal == nil {
		return nil
	}

	return e.handleBlockMessage(msgsForRound.proposal, leaderForCurrentRound)
}

func (e *Epoch) doProposed(block VerifiedBlock) error {
	vote, err := e.voteOnBlock(block)
	if err != nil {
		return err
	}

	md := block.BlockHeader()

	// We do not write the vote to the WAL as we have written the block itself to the WAL
	// and we can always restore the block and sign it again if needed.
	voteMsg := &Message{
		VoteMessage: &vote,
	}

	e.Logger.Debug("Broadcasting vote",
		zap.Uint64("round", md.Round),
		zap.Stringer("digest", md.Digest))

	e.Comm.Broadcast(voteMsg)
	// Send yourself a vote message
	return e.handleVoteMessage(&vote, e.ID)
}

func (e *Epoch) voteOnBlock(block VerifiedBlock) (Vote, error) {
	vote := ToBeSignedVote{BlockHeader: block.BlockHeader()}
	sig, err := vote.Sign(e.Signer)
	if err != nil {
		return Vote{}, fmt.Errorf("failed signing vote %w", err)
	}

	sv := Vote{
		Signature: Signature{
			Signer: e.ID,
			Value:  sig,
		},
		Vote: vote,
	}
	return sv, nil
}

// deletesRounds deletes all the rounds before [round] in the rounds map.
func (e *Epoch) deleteRounds(round uint64) {
	for i, r := range e.rounds {
		if r.num+e.maxRoundWindow < round {
			delete(e.rounds, i)
		}
	}
}

func (e *Epoch) deleteEmptyVoteForPreviousRound() {
	if e.round == 0 {
		return
	}
	delete(e.emptyVotes, e.round-1)
}

func (e *Epoch) increaseRound() {
	// In case we're waiting for a block to be notarized, cancel the wait because
	// we advanced to the next round.
	e.cancelWaitForBlockNotarization()

	e.deleteEmptyVoteForPreviousRound()

	leader := LeaderForRound(e.nodes, e.round)
	e.Logger.Info("Moving to a new round",
		zap.Uint64("old round", e.round),
		zap.Uint64("new round", e.round+1),
		zap.Stringer("leader", leader))
	e.round++
}

func (e *Epoch) doNotarized(r uint64) error {
	if e.haveWeAlreadyTimedOutOnThisRound(r) {
		e.Logger.Info("We have already timed out on this round, will not finalize it", zap.Uint64("round", r))
		return e.startRound()
	}

	round := e.rounds[r]
	block := round.block

	md := block.BlockHeader()

	f := ToBeSignedFinalization{BlockHeader: md}
	signature, err := f.Sign(e.Signer)
	if err != nil {
		return fmt.Errorf("failed signing vote %w", err)
	}

	sf := Finalization{
		Signature: Signature{
			Signer: e.ID,
			Value:  signature,
		},
		Finalization: ToBeSignedFinalization{
			BlockHeader: md,
		},
	}

	finalizationMsg := &Message{
		Finalization: &sf,
	}
	e.Comm.Broadcast(finalizationMsg)

	err1 := e.startRound()
	err2 := e.handleFinalizationMessage(&sf, e.ID)

	return errors.Join(err1, err2)
}

// stores a notarization in the epoch's memory.
func (e *Epoch) storeNotarization(notarization Notarization) error {
	round := notarization.Vote.Round
	r, exists := e.rounds[round]
	if !exists {
		return fmt.Errorf("attempted to store notarization of a non existent round %d", round)
	}

	r.notarization = &notarization
	return nil
}

func (e *Epoch) maybeLoadFutureMessages() error {
	for {
		round := e.round
		height := e.Storage.Height()

		for from, messagesFromNode := range e.futureMessages {
			if msgs, exists := messagesFromNode[round]; exists {
				if msgs.proposal != nil {
					if err := e.handleBlockMessage(msgs.proposal, NodeID(from)); err != nil {
						return err
					}
				}
				if msgs.finalizationCertificate != nil {
					if err := e.handleFinalizationCertificateMessage(msgs.finalizationCertificate, NodeID(from)); err != nil {
						return err
					}
				}
				if msgs.vote != nil {
					if err := e.handleVoteMessage(msgs.vote, NodeID(from)); err != nil {
						return err
					}
				}
				if msgs.notarization != nil {
					if err := e.handleNotarizationMessage(msgs.notarization, NodeID(from)); err != nil {
						return err
					}
				}
				if msgs.finalization != nil {
					if err := e.handleFinalizationMessage(msgs.finalization, NodeID(from)); err != nil {
						return err
					}
				}
				if e.futureMessagesForRoundEmpty(msgs) {
					e.Logger.Debug("Deleting future messages",
						zap.Stringer("from", NodeID(from)), zap.Uint64("round", round))
					delete(messagesFromNode, round)
				}
			} else {
				e.Logger.Debug("No future messages received for this round",
					zap.Stringer("from", NodeID(from)), zap.Uint64("round", round))
			}
		}

		emptyVotes, exists := e.emptyVotes[round]
		if exists {
			if emptyVotes.emptyNotarization != nil {
				if err := e.handleEmptyNotarizationMessage(emptyVotes.emptyNotarization); err != nil {
					return err
				}
			} else {
				for from, vote := range emptyVotes.votes {
					if err := e.handleEmptyVoteMessage(vote, NodeID(from)); err != nil {
						return err
					}
				}
			}
		}

		if e.round == round && height == e.Storage.Height() {
			return nil
		}
	}
}

func (e *Epoch) futureMessagesForRoundEmpty(msgs *messagesForRound) bool {
	return msgs.proposal == nil && msgs.vote == nil && msgs.finalization == nil &&
		msgs.notarization == nil && msgs.finalizationCertificate != nil
}

// storeProposal stores a block in the epochs memory(NOT storage).
// it creates a new round with the block and stores it in the rounds map.
func (e *Epoch) storeProposal(block VerifiedBlock) bool {
	md := block.BlockHeader()

	// Have we already received a block from that node?
	// If so, it cannot change its mind and send us a different block.
	if _, exists := e.rounds[md.Round]; exists {
		// We have already received a block for this round in the past, refuse receiving an alternative block.
		// We do this because we may have already voted for a different block.
		// Refuse processing the block to not be coerced into voting for a different block.
		e.Logger.Warn("Already received block for round", zap.Uint64("round", md.Round))
		return false
	}

	round := NewRound(block)
	e.rounds[md.Round] = round

	// We might have received votes and finalizations from future rounds before we received this block.
	// So load the messages into our round data structure now that we have created it.
	e.maybeLoadFutureMessages()

	return true
}

// HandleRequest processes a request and returns a response. It also sends a response to the sender.
func (e *Epoch) HandleReplicationRequest(req *ReplicationRequest, from NodeID) (*ReplicationResponse, error) {
	if !e.ReplicationEnabled {
		return &ReplicationResponse{}, nil
	}
	response := &ReplicationResponse{}
	if req.FinalizationCertificateRequest != nil {
		response.FinalizationCertificateResponse = e.handleFinalizationCertificateRequest(req.FinalizationCertificateRequest)
	}
	if req.NotarizationRequest != nil {
		notarizationResopnse, err := e.handleNotarizationRequest(req.NotarizationRequest)
		if err != nil {
			return nil, err
		}
		response.NotarizationResponse = notarizationResopnse
	}

	msg := &Message{ReplicationResponse: response}
	e.Comm.SendMessage(msg, from)
	return response, nil
}

func (e *Epoch) handleFinalizationCertificateRequest(req *FinalizationCertificateRequest) *FinalizationCertificateResponse {
	e.Logger.Debug("Received finalization certificate request", zap.Int("num seqs", len(req.Sequences)))
	seqs := req.Sequences
	slices.Sort(seqs)

	data := make([]FinalizedBlock, len(seqs))
	for i, seq := range seqs {
		block, fCert, found := e.locateSequence(seq)
		if !found {
			// since we are sorted, we can break early
			data = data[:i]
			break
		}
		data[i] = FinalizedBlock{
			VerifiedBlock: block,
			FCert:         fCert,
		}
	}
	e.Logger.Debug("Sending finalization certificate response", zap.Int("num seqs", len(data)), zap.Any("seqs", seqs))
	return &FinalizationCertificateResponse{
		Data: data,
	}
}

func (e *Epoch) locateSequence(seq uint64) (VerifiedBlock, FinalizationCertificate, bool) {
	for _, round := range e.rounds {
		blockSeq := round.block.BlockHeader().Seq
		if blockSeq == seq {
			if round.fCert == nil {
				break
			}

			return round.block, *round.fCert, true
		}
	}

	block, fCert, exists := e.Storage.Retrieve(seq)
	return block, fCert, exists
}

func (e *Epoch) handleReplicationResponse(resp *ReplicationResponse, from NodeID) error {
	var err error
	if resp.FinalizationCertificateResponse != nil {
		err = e.handleFinalizationCertificateResponse(resp.FinalizationCertificateResponse, from)
	}
	if resp.NotarizationResponse != nil {
		err = e.handleNotarizationResponse(resp.NotarizationResponse, from)
	}
	return err
}

func (e *Epoch) handleNotarizationResponse(resp *NotarizationResponse, from NodeID) error {
	e.Logger.Debug("Received notarization response", zap.String("from", from.String()), zap.Int("num rounds", len(resp.Data)))

	for _, notarizedBlock := range resp.Data {
		if err := notarizedBlock.Verify(); err != nil {
			return err
		}

		e.replicationState.storeNotarizedBlock(notarizedBlock)
	}

	return e.processReplicationState()
}

func (e *Epoch) handleFinalizationCertificateResponse(resp *FinalizationCertificateResponse, from NodeID) error {
	e.Logger.Debug("Received finalization certificate response", zap.String("from", from.String()), zap.Int("num seqs", len(resp.Data)))
	for _, data := range resp.Data {
		if data.Block == nil {
			e.Logger.Debug("received finalization certificate response with nil block")
			return nil
		}
		if e.isRoundTooFarAhead(data.FCert.Finalization.Seq) {
			e.Logger.Debug("Received finalization certificate for a seq that is too far ahead", zap.Uint64("seq", data.FCert.Finalization.Seq))
			// we are too far behind, we should ignore this message
			continue
		}

		valid := IsFinalizationCertificateValid(e.eligibleNodeIDs, &data.FCert, e.quorumSize, e.Logger)
		// verify the finalization certificate
		if !valid {
			e.Logger.Debug("Received invalid finalization certificate", zap.Uint64("seq", data.FCert.Finalization.Seq), zap.String("from", from.String()))
			continue
		}

		err := e.replicationState.StoreFinalizedBlock(data)
		if err != nil {
			e.Logger.Info("Failed to store sequence data", zap.Error(err), zap.Uint64("seq", data.FCert.Finalization.Seq), zap.String("from", from.String()))
			continue
		}
	}

	return e.processReplicationState()
}

func (e *Epoch) handleNotarizationRequest(req *NotarizationRequest) (*NotarizationResponse, error) {
	startRound := req.StartRound
	if startRound > e.round {
		return nil, nil
	}

	if e.Storage.Height() > startRound {
		startRound = e.Storage.Height()
		e.Logger.Debug("Node is potentially behind, it requested a start round when we have a fcert")
	}

	data := make([]NotarizedBlock, 0, e.round-startRound)

	for currentRound := startRound; currentRound < e.round; currentRound++ {
		round, ok := e.rounds[currentRound]
		if !ok {
			emptyVotes, ok := e.emptyVotes[currentRound]
			if !ok || emptyVotes.emptyNotarization == nil {
				// this should not happen
				return nil, fmt.Errorf("unable to find required data for round %d", currentRound)
			}

			notarizedBlock := NotarizedBlock{
				EmptyNotarization: emptyVotes.emptyNotarization,
			}
			data = append(data, notarizedBlock)
			continue
		}
		notarizedBlock := NotarizedBlock{
			Block:        round.block,
			Notarization: round.notarization,
		}

		data = append(data, notarizedBlock)
	}
	return &NotarizationResponse{
		Data: data,
	}, nil
}

func (e *Epoch) processReplicationState() error {
	nextSeqToCommit := e.Storage.Height()

	// check if we are done replicating and should start a new round
	if e.replicationState.isReplicationComplete(nextSeqToCommit, e.round) {
		return e.startRound()
	}

	finalizedBlock, ok := e.replicationState.receivedFinalizationCertificates[nextSeqToCommit]
	if ok {
		delete(e.replicationState.receivedFinalizationCertificates, nextSeqToCommit)
		e.replicationState.maybeCollectFutureFinalizationCertificates(e.round, e.Storage.Height())
		return e.processFinalizedBlock(&finalizedBlock)
	}

	notarizedBlock, ok := e.replicationState.receivedNotarizations[e.round]
	if ok {
		delete(e.replicationState.receivedNotarizations, e.round)
		e.processNotarizedBlock(&notarizedBlock)
	}

	return nil
}

func (e *Epoch) isRoundNotarized(round uint64) bool {
	roundObj, ok := e.rounds[round]
	if ok && roundObj.notarization != nil {
		return true
	}

	emptyVote, ok := e.emptyVotes[round]
	return ok && emptyVote.emptyNotarization != nil
}

// getHighestRound returns the highest round that has either a notarization of finalization
<<<<<<< HEAD
func (e *Epoch) getHighestRound() (*Round, bool) {
=======
func (e *Epoch) getHighestRound() *Round {
>>>>>>> 26571136
	var max uint64

	for _, round := range e.rounds {
		if round.num > max {
			if round.notarization == nil && round.fCert == nil {
				continue
			}
			max = round.num
		}
	}

<<<<<<< HEAD
	round, ok := e.rounds[max]
	return round, ok
=======
	return e.rounds[max]
>>>>>>> 26571136
}

// isRoundTooFarAhead returns true if [round] is more than `maxRoundWindow` rounds ahead of the current round.
func (e *Epoch) isRoundTooFarAhead(round uint64) bool {
	return round > e.round+e.maxRoundWindow
}

// isWithinMaxRoundWindow checks if [round] is within `maxRoundWindow` rounds ahead of the current round.
func (e *Epoch) isWithinMaxRoundWindow(round uint64) bool {
	return e.round < round && round-e.round < e.maxRoundWindow
}

func LeaderForRound(nodes []NodeID, r uint64) NodeID {
	n := len(nodes)
	return nodes[r%uint64(n)]
}

func Quorum(n int) int {
	f := (n - 1) / 3
	// Obtained from the equation:
	// Quorum * 2 = N + F + 1
	return (n+f)/2 + 1
}

// messagesFromNode maps nodeIds to the messages it sent in a given round.
type messagesFromNode map[string]map[uint64]*messagesForRound

type messagesForRound struct {
	proposal                *BlockMessage
	vote                    *Vote
	finalization            *Finalization
	finalizationCertificate *FinalizationCertificate
	notarization            *Notarization
}<|MERGE_RESOLUTION|>--- conflicted
+++ resolved
@@ -893,14 +893,7 @@
 		block := round.block
 		e.indexFinalizationCertificate(block, fCert)
 
-<<<<<<< HEAD
-		// If the round we're committing is too far in the past, don't keep it in the rounds cache.
-		// if fCert.Finalization.Round+e.maxRoundWindow < e.round {
-		// 	delete(e.rounds, fCert.Finalization.Round)
-		// }
-=======
 		e.deleteRounds(round.num)
->>>>>>> 26571136
 		// Clean up the future messages - Remove all messages we may have stored for the round
 		// the finalization is about.
 		for _, messagesFromNode := range e.futureMessages {
@@ -996,11 +989,6 @@
 		zap.Int("size", len(emptyNotarizationRecord)),
 		zap.Uint64("round", emptyNotarization.Vote.Round))
 
-<<<<<<< HEAD
-	// delete(e.emptyVotes, e.round)
-
-=======
->>>>>>> 26571136
 	if shouldBroadcast {
 		notarizationMessage := &Message{EmptyNotarization: emptyNotarization}
 		e.Comm.Broadcast(notarizationMessage)
@@ -1556,7 +1544,6 @@
 				zap.Uint64("seq", md.Seq), zap.Uint64("height", e.Storage.Height()))
 			return md.Digest
 		}
-<<<<<<< HEAD
 
 		round, ok := e.rounds[block.BlockHeader().Round]
 		if !ok {
@@ -1567,12 +1554,9 @@
 			round.fCert = &finalizedBlock.FCert
 		}
 
-		e.indexFinalizationCertificate(block, finalizedBlock.FCert)
+		e.indexFinalizationCertificate(verifiedBlock, finalizedBlock.FCert)
 		err := e.processReplicationState()
-=======
-		e.indexFinalizationCertificate(verifiedBlock, finalizedBlock.FCert)
-		err = e.processReplicationState()
->>>>>>> 26571136
+
 		if err != nil {
 			e.haltedError = err
 			e.Logger.Error("Failed to process replication state", zap.Error(err))
@@ -1856,13 +1840,8 @@
 	var prev Digest
 	seq := e.Storage.Height()
 
-<<<<<<< HEAD
-	highestRound, ok := e.getHighestRound()
-	if ok {
-=======
 	highestRound := e.getHighestRound()
 	if highestRound != nil {
->>>>>>> 26571136
 		// Build on top of the latest block
 		prev = highestRound.block.BlockHeader().Digest
 		seq = highestRound.block.BlockHeader().Seq + 1
@@ -2409,11 +2388,8 @@
 }
 
 // getHighestRound returns the highest round that has either a notarization of finalization
-<<<<<<< HEAD
-func (e *Epoch) getHighestRound() (*Round, bool) {
-=======
+
 func (e *Epoch) getHighestRound() *Round {
->>>>>>> 26571136
 	var max uint64
 
 	for _, round := range e.rounds {
@@ -2425,12 +2401,7 @@
 		}
 	}
 
-<<<<<<< HEAD
-	round, ok := e.rounds[max]
-	return round, ok
-=======
 	return e.rounds[max]
->>>>>>> 26571136
 }
 
 // isRoundTooFarAhead returns true if [round] is more than `maxRoundWindow` rounds ahead of the current round.
