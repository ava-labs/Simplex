// Copyright (C) 2019-2025, Ava Labs, Inc. All rights reserved.
// See the file LICENSE for licensing terms.

package simplex

import (
	"bytes"
	"context"
	"encoding/binary"
	"errors"
	"fmt"
	"simplex/record"
	"slices"
	"sync"
	"sync/atomic"
	"time"

	"go.uber.org/zap"
)

const (
<<<<<<< HEAD
	DefaultMaxRoundWindow   = 10
	defaultMaxPendingBlocks = 20
=======
	defaultMaxRoundWindow   = 10
	DefaultMaxPendingBlocks = 20
>>>>>>> 0136c8e8

	DefaultMaxProposalWaitTime = 5 * time.Second
)

type EmptyVoteSet struct {
	timedOut          bool
	votes             map[string]*EmptyVote
	emptyNotarization *EmptyNotarization
}

type Round struct {
	num           uint64
	block         Block
	votes         map[string]*Vote // NodeID --> vote
	notarization  *Notarization
	finalizations map[string]*Finalization // NodeID --> vote
	fCert         *FinalizationCertificate
}

func NewRound(block Block) *Round {
	return &Round{
		num:           block.BlockHeader().Round,
		block:         block,
		votes:         make(map[string]*Vote),
		finalizations: make(map[string]*Finalization),
	}
}

type EpochConfig struct {
	MaxProposalWait     time.Duration
	QCDeserializer      QCDeserializer
	Logger              Logger
	ID                  NodeID
	Signer              Signer
	Verifier            SignatureVerifier
	BlockDeserializer   BlockDeserializer
	SignatureAggregator SignatureAggregator
	Comm                Communication
	Storage             Storage
	WAL                 WriteAheadLog
	BlockBuilder        BlockBuilder
	Epoch               uint64
	StartTime           time.Time
	ReplicationEnabled  bool
}

type Epoch struct {
	EpochConfig
	// Runtime
	sched                          *oneTimeBlockScheduler
	lock                           sync.Mutex
	lastBlock                      Block // latest block commited
	canReceiveMessages             atomic.Bool
	finishCtx                      context.Context
	finishFn                       context.CancelFunc
	nodes                          []NodeID
	eligibleNodeIDs                map[string]struct{}
	quorumSize                     int
	rounds                         map[uint64]*Round
	emptyVotes                     map[uint64]*EmptyVoteSet
	futureMessages                 messagesFromNode
	round                          uint64 // The current round we notarize
	maxRoundWindow                 uint64
	maxPendingBlocks               int
	monitor                        *Monitor
	cancelWaitForBlockNotarization context.CancelFunc

	replicationState *ReplicationState
}

func NewEpoch(conf EpochConfig) (*Epoch, error) {
	e := &Epoch{
		EpochConfig: conf,
	}
	return e, e.init()
}

// AdvanceTime hints the engine that the given amount of time has passed.
func (e *Epoch) AdvanceTime(t time.Time) {
	e.monitor.AdvanceTime(t)
}

// HandleMessage notifies the engine about a reception of a message.
func (e *Epoch) HandleMessage(msg *Message, from NodeID) error {
	e.lock.Lock()
	defer e.lock.Unlock()

	// Guard against receiving messages before we are ready to handle them.
	if !e.canReceiveMessages.Load() {
		e.Logger.Warn("Cannot receive a message")
		return nil
	}

	if from.Equals(e.ID) {
		e.Logger.Warn("Received message from self")
		return nil
	}

	// Guard against receiving messages from unknown nodes
	_, known := e.eligibleNodeIDs[string(from)]
	if !known {
		e.Logger.Warn("Received message from an unknown node", zap.Stringer("nodeID", from))
		return nil
	}

	switch {
	case msg.BlockMessage != nil:
		return e.handleBlockMessage(msg.BlockMessage, from)
	case msg.VoteMessage != nil:
		return e.handleVoteMessage(msg.VoteMessage, from)
	case msg.EmptyVoteMessage != nil:
		return e.handleEmptyVoteMessage(msg.EmptyVoteMessage, from)
	case msg.Notarization != nil:
		return e.handleNotarizationMessage(msg.Notarization, from)
	//case msg.EmptyNotarization != nil:
	//	return e.handleEmptyNotarizationMessage(msg.EmptyNotarization, from)
	case msg.Finalization != nil:
		return e.handleFinalizationMessage(msg.Finalization, from)
	case msg.FinalizationCertificate != nil:
		return e.handleFinalizationCertificateMessage(msg.FinalizationCertificate, from)
	case msg.ReplicationResponse != nil:
		return e.handleReplicationResponse(msg.ReplicationResponse, from)
	case msg.ReplicationRequest != nil:
		e.HandleReplicationRequest(msg.ReplicationRequest, from)
		return nil
	default:
		e.Logger.Warn("Invalid message type", zap.Stringer("from", from))
		return nil
	}
}

func (e *Epoch) init() error {
	e.sched = newOneTimeBlockScheduler(NewScheduler(e.Logger))
	e.monitor = NewMonitor(e.StartTime, e.Logger)
	e.cancelWaitForBlockNotarization = func() {}
	e.finishCtx, e.finishFn = context.WithCancel(context.Background())
	e.nodes = e.Comm.ListNodes()
	e.quorumSize = Quorum(len(e.nodes))
	e.rounds = make(map[uint64]*Round)
	e.maxRoundWindow = DefaultMaxRoundWindow
	e.emptyVotes = make(map[uint64]*EmptyVoteSet)
<<<<<<< HEAD
	e.maxPendingBlocks = defaultMaxPendingBlocks
=======
	e.maxRoundWindow = defaultMaxRoundWindow
	e.maxPendingBlocks = DefaultMaxPendingBlocks
>>>>>>> 0136c8e8
	e.eligibleNodeIDs = make(map[string]struct{}, len(e.nodes))
	e.futureMessages = make(messagesFromNode, len(e.nodes))
	e.replicationState = NewReplicationState(e.Logger, e.Comm, e.ID, e.maxRoundWindow, e.ReplicationEnabled)

	for _, node := range e.nodes {
		e.futureMessages[string(node)] = make(map[uint64]*messagesForRound)
	}
	for _, node := range e.nodes {
		e.eligibleNodeIDs[string(node)] = struct{}{}
	}
	err := e.loadLastBlock()
	if err != nil {
		return err
	}
	return e.setMetadataFromStorage()
}

func (e *Epoch) Start() error {
	// Only init receiving messages once you have initialized the data structures required for it.
	defer func() {
		e.canReceiveMessages.Store(true)
	}()
	return e.syncFromWal()
}

func (e *Epoch) syncBlockRecord(r []byte) error {
	block, err := BlockFromRecord(e.BlockDeserializer, r)
	if err != nil {
		return err
	}
	b := e.storeProposal(block)
	if !b {
		return fmt.Errorf("failed to store block from WAL")
	}

	e.Logger.Info("Block Proposal Recovered From WAL", zap.Uint64("Round", block.BlockHeader().Round), zap.Bool("stored", b))
	return nil
}

func (e *Epoch) syncNotarizationRecord(r []byte) error {
	notarization, err := NotarizationFromRecord(r, e.QCDeserializer)
	if err != nil {
		return err
	}
	e.Logger.Info("Notarization Recovered From WAL", zap.Uint64("Round", notarization.Vote.Round))
	return e.storeNotarization(notarization)
}

func (e *Epoch) syncEmptyNotarizationRecord(r []byte) error {
	emptyNotarization, err := EmptyNotarizationFromRecord(r, e.QCDeserializer)
	if err != nil {
		return err
	}

	emptyVotes := e.getOrCreateEmptyVoteSetForRound(emptyNotarization.Vote.Round)
	emptyVotes.emptyNotarization = &emptyNotarization
	return nil
}

func (e *Epoch) syncEmptyVoteRecord(r []byte) error {
	vote, err := ParseEmptyVoteRecord(r)
	if err != nil {
		return err
	}

	emptyVotes := e.getOrCreateEmptyVoteSetForRound(vote.Round)
	emptyVotes.timedOut = true
	return nil
}

func (e *Epoch) syncFinalizationRecord(r []byte) error {
	fCert, err := FinalizationCertificateFromRecord(r, e.QCDeserializer)
	if err != nil {
		return err
	}
	round, ok := e.rounds[fCert.Finalization.Round]
	if !ok {
		return fmt.Errorf("round not found for finalization certificate")
	}
	e.Logger.Info("Finalization Certificate Recovered From WAL", zap.Uint64("Round", fCert.Finalization.Round))
	round.fCert = &fCert
	return nil
}

// resumeFromWal resumes the epoch from the records of the write ahead log.
func (e *Epoch) resumeFromWal(records [][]byte) error {
	if len(records) == 0 {
		return e.startRound()
	}

	lastRecord := records[len(records)-1]
	recordType := binary.BigEndian.Uint16(lastRecord)

	// set the round from the last before syncing from records
	err := e.setMetadataFromRecords(records)
	if err != nil {
		return err
	}

	switch recordType {
	case record.BlockRecordType:
		block, err := BlockFromRecord(e.BlockDeserializer, lastRecord)
		if err != nil {
			return err
		}
		if e.ID.Equals(LeaderForRound(e.nodes, block.BlockHeader().Round)) {
			vote, err := e.voteOnBlock(block)
			if err != nil {
				return err
			}
			proposal := &Message{
				BlockMessage: &BlockMessage{
					Block: block,
					Vote:  vote,
				},
			}
			// broadcast only if we are the leader
			e.Comm.Broadcast(proposal)
			return e.handleVoteMessage(&vote, e.ID)
		}
		// no need to do anything, just return and handle vote messages for this block
		return nil
	case record.NotarizationRecordType:
		notarization, err := NotarizationFromRecord(lastRecord, e.QCDeserializer)
		if err != nil {
			return err
		}
		lastMessage := Message{Notarization: &notarization}
		e.Comm.Broadcast(&lastMessage)
		return e.doNotarized(notarization.Vote.Round)
	case record.EmptyNotarizationRecordType:
		emptyNotarization, err := EmptyNotarizationFromRecord(lastRecord, e.QCDeserializer)
		if err != nil {
			return err
		}
		lastMessage := Message{EmptyNotarization: &emptyNotarization}
		e.Comm.Broadcast(&lastMessage)
		return e.startRound()
	case record.FinalizationRecordType:
		fCert, err := FinalizationCertificateFromRecord(lastRecord, e.QCDeserializer)
		if err != nil {
			return err
		}

		finalizationCertificate := &Message{FinalizationCertificate: &fCert}
		e.Comm.Broadcast(finalizationCertificate)

		e.Logger.Debug("Broadcast finalization certificate",
			zap.Uint64("round", fCert.Finalization.Round),
			zap.Stringer("digest", fCert.Finalization.BlockHeader.Digest))

		return e.startRound()
	default:
		return errors.New("unknown record type")
	}
}

func (e *Epoch) setMetadataFromStorage() error {
	// load from storage if no notarization records
	block, _, err := RetrieveLastIndexFromStorage(e.Storage)
	if err != nil {
		return err
	}
	if block == nil {
		return nil
	}
	e.round = block.BlockHeader().Round + 1
	e.Epoch = block.BlockHeader().Epoch
	return nil
}

func (e *Epoch) setMetadataFromRecords(records [][]byte) error {
	// iterate through records to find the last notarization or empty block record
	for i := len(records) - 1; i >= 0; i-- {
		recordType := binary.BigEndian.Uint16(records[i])
		if recordType == record.NotarizationRecordType {
			notarization, err := NotarizationFromRecord(records[i], e.QCDeserializer)
			if err != nil {
				return err
			}
			if notarization.Vote.Round >= e.round {
				e.round = notarization.Vote.Round + 1
				e.Epoch = notarization.Vote.BlockHeader.Epoch
			}
			return nil
		}
		if recordType == record.EmptyNotarizationRecordType {
			emptyNotarization, err := EmptyNotarizationFromRecord(records[i], e.QCDeserializer)
			if err != nil {
				return err
			}
			if emptyNotarization.Vote.Round >= e.round {
				e.round = emptyNotarization.Vote.Round + 1
				e.Epoch = emptyNotarization.Vote.Epoch
			}
			return nil
		}
	}

	return nil
}

// syncFromWal initializes an epoch from the write ahead log.
func (e *Epoch) syncFromWal() error {
	records, err := e.WAL.ReadAll()
	if err != nil {
		return err
	}

	for _, r := range records {
		if len(r) < 2 {
			return fmt.Errorf("malformed record")
		}
		recordType := binary.BigEndian.Uint16(r)
		switch recordType {
		case record.BlockRecordType:
			err = e.syncBlockRecord(r)
		case record.NotarizationRecordType:
			err = e.syncNotarizationRecord(r)
		case record.FinalizationRecordType:
			err = e.syncFinalizationRecord(r)
		case record.EmptyNotarizationRecordType:
			err = e.syncEmptyNotarizationRecord(r)
		case record.EmptyVoteRecordType:
			err = e.syncEmptyVoteRecord(r)
		default:
			e.Logger.Error("undefined record type", zap.Uint16("type", recordType))
			return fmt.Errorf("undefined record type: %d", recordType)
		}
		if err != nil {
			return err
		}
	}
	if err != nil {
		return err
	}
	return e.resumeFromWal(records)
}

// loadLastBlock initializes the epoch with the lastBlock retrieved from storage.
func (e *Epoch) loadLastBlock() error {
	block, _, err := RetrieveLastIndexFromStorage(e.Storage)
	if err != nil {
		return err
	}

	e.lastBlock = block
	return nil
}

func (e *Epoch) Stop() {
	e.finishFn()
}

func (e *Epoch) handleFinalizationCertificateMessage(message *FinalizationCertificate, from NodeID) error {
	e.Logger.Verbo("Received finalization certificate message",
		zap.Stringer("from", from), zap.Uint64("round", message.Finalization.Round), zap.Uint64("seq", message.Finalization.Seq))

	nextSeqToCommit := e.Storage.Height()
	// Ignore finalization certificates for sequences we have already committed
	if nextSeqToCommit > message.Finalization.Seq {
		return nil
	}

	valid := IsFinalizationCertificateValid(message, e.quorumSize, e.Logger)
	if !valid {
		e.Logger.Debug("Received an invalid finalization certificate",
			zap.Int("round", int(message.Finalization.Round)),
			zap.Stringer("NodeID", from))
		return nil
	}

	round, exists := e.rounds[message.Finalization.Round]
	if !exists {
		// TODO: delay requesting future fCerts and blocks, since blocks could be in transit
		e.Logger.Debug("Received finalization certificate for a future round", zap.Uint64("round", message.Finalization.Round))
		e.replicationState.collectFutureFinalizationCertificates(message, e.round, nextSeqToCommit)
		return nil
	}

	if round.fCert != nil {
		e.Logger.Debug("Received finalization for an already finalized round", zap.Uint64("round", message.Finalization.Round))
		return nil
	}

	round.fCert = message

	return e.persistFinalizationCertificate(*message)
}

func (e *Epoch) handleFinalizationMessage(message *Finalization, from NodeID) error {
	finalization := message.Finalization

	e.Logger.Verbo("Received finalization message",
		zap.Stringer("from", from), zap.Uint64("round", finalization.Round))

	// Only process a point to point finalizations.
	// This is needed to prevent a malicious node from sending us a finalization of a different node for a future round.
	// Since we only verify the finalization when it's due time, this will effectively block us from saving the real finalization
	// from the real node for a future round.
	if !from.Equals(message.Signature.Signer) {
		e.Logger.Debug("Received a finalization signed by a different party than sent it", zap.Stringer("signer", message.Signature.Signer), zap.Stringer("sender", from))
		return nil
	}

	// Have we already finalized this round?
	round, exists := e.rounds[finalization.Round]

	// If we have not received the proposal yet, we won't have a Round object in e.rounds,
	// yet we may receive the corresponding finalization.
	// This may happen if we're asynchronously verifying the proposal at the moment.
	if !exists && e.round == finalization.Round {
		e.Logger.Debug("Received a finalization for the current round",
			zap.Uint64("round", finalization.Round), zap.Stringer("from", from))
		e.storeFutureFinalization(message, from, finalization.Round)
		return nil
	}

	// This finalization may correspond to a proposal from a future round, or to the proposal of the current round
	// which we are still verifying.
	if e.round < finalization.Round && finalization.Round-e.round < e.maxRoundWindow {
		e.Logger.Debug("Got finalization for a future round", zap.Uint64("round", finalization.Round), zap.Uint64("my round", e.round))
		e.storeFutureFinalization(message, from, finalization.Round)
		return nil
	}

	// Finalization for a future round that is too far in the future
	if !exists {
		e.Logger.Debug("Received finalization for an unknown round", zap.Uint64("ourRound", e.round), zap.Uint64("round", finalization.Round))
		return nil
	}

	if round.fCert != nil {
		e.Logger.Debug("Received finalization for an already finalized round", zap.Uint64("round", finalization.Round))
		return nil
	}

	if !e.isFinalizationValid(message.Signature.Value, finalization, from) {
		return nil
	}

	round.finalizations[string(from)] = message
	e.deleteFutureFinalization(from, finalization.Round)

	return e.maybeCollectFinalizationCertificate(round)
}

func (e *Epoch) storeFutureFinalization(message *Finalization, from NodeID, round uint64) {
	msgsForRound, exists := e.futureMessages[string(from)][round]
	if !exists {
		msgsForRound = &messagesForRound{}
		e.futureMessages[string(from)][round] = msgsForRound
	}
	msgsForRound.finalization = message
}

func (e *Epoch) handleEmptyVoteMessage(message *EmptyVote, from NodeID) error {
	vote := message.Vote

	e.Logger.Verbo("Received empty vote message",
		zap.Stringer("from", from), zap.Uint64("round", vote.Round))

	// Only process point to point empty votes.
	// A node will never need to forward to us someone else's vote.
	if !from.Equals(message.Signature.Signer) {
		e.Logger.Debug("Received an empty vote signed by a different party than sent it",
			zap.Stringer("signer", message.Signature.Signer), zap.Stringer("sender", from))
		return nil
	}

	if e.round > vote.Round {
		e.Logger.Debug("Got vote from a past round",
			zap.Uint64("round", vote.Round), zap.Uint64("my round", e.round), zap.Stringer("from", from))
		return nil
	}

	// TODO: This empty vote may correspond to a future round, so... let future me implement it!
	if e.round < vote.Round { //TODO: only handle it if it's within the max round window (&& vote.Round-e.round < e.maxRoundWindow)
		e.Logger.Debug("Got vote from a future round",
			zap.Uint64("round", vote.Round), zap.Uint64("my round", e.round), zap.Stringer("from", from))
		//TODO: e.storeFutureEmptyVote(message, from, vote.Round)
		return nil
	}

	// Else, this is an empty vote for current round

	e.Logger.Debug("Received an empty vote for the current round",
		zap.Uint64("round", vote.Round), zap.Stringer("from", from))

	signature := message.Signature

	if err := vote.Verify(signature.Value, e.Verifier, signature.Signer); err != nil {
		e.Logger.Debug("ToBeSignedEmptyVote verification failed", zap.Stringer("NodeID", signature.Signer), zap.Error(err))
		return nil
	}

	round := vote.Round

	emptyVotes := e.getOrCreateEmptyVoteSetForRound(round)

	emptyVotes.votes[string(from)] = message

	return e.maybeAssembleEmptyNotarization()
}

func (e *Epoch) getOrCreateEmptyVoteSetForRound(round uint64) *EmptyVoteSet {
	emptyVotes, exists := e.emptyVotes[round]
	if !exists {
		emptyVotes = &EmptyVoteSet{votes: make(map[string]*EmptyVote)}
		e.emptyVotes[round] = emptyVotes
	}
	return emptyVotes
}

func (e *Epoch) handleVoteMessage(message *Vote, from NodeID) error {
	vote := message.Vote

	e.Logger.Verbo("Received vote message",
		zap.Stringer("from", from), zap.Uint64("round", vote.Round))

	// Only process point to point votes.
	// This is needed to prevent a malicious node from sending us a vote of a different node for a future round.
	// Since we only verify the vote when it's due time, this will effectively block us from saving the real vote
	// from the real node for a future round.
	if !from.Equals(message.Signature.Signer) {
		e.Logger.Debug("Received a vote signed by a different party than sent it",
			zap.Stringer("signer", message.Signature.Signer), zap.Stringer("sender", from),
			zap.Stringer("digest", vote.Digest))
		return nil
	}

	// Check if we have timed out on this round
	if e.haveWeAlreadyTimedOutOnThisRound(vote.Round) {
		e.Logger.Debug("Received a vote but already timed out in that round", zap.Uint64("round", vote.Round), zap.Stringer("NodeID", from))
		return nil
	}

	// If we have not received the proposal yet, we won't have a Round object in e.rounds,
	// yet we may receive the corresponding vote.
	// This may happen if we're asynchronously verifying the proposal at the moment.
	if _, exists := e.rounds[vote.Round]; !exists && e.round == vote.Round {
		e.Logger.Debug("Received a vote for the current round",
			zap.Uint64("round", vote.Round), zap.Stringer("from", from))
		e.storeFutureVote(message, from, vote.Round)
		return nil
	}

	// This vote may correspond to a proposal from a future round, or to the proposal of the current round
	// which we are still verifying.
	if e.round < vote.Round && vote.Round-e.round < e.maxRoundWindow {
		e.Logger.Debug("Got vote from a future round",
			zap.Uint64("round", vote.Round), zap.Uint64("my round", e.round), zap.Stringer("from", from))
		e.storeFutureVote(message, from, vote.Round)
		return nil
	}

	round, exists := e.rounds[vote.Round]
	if !exists {
		e.Logger.Debug("Received a vote for a non existent round",
			zap.Uint64("round", vote.Round), zap.Uint64("our round", e.round))
		return nil
	}

	if round.notarization != nil {
		e.Logger.Debug("Round already notarized", zap.Uint64("round", vote.Round))
		return nil
	}

	if !e.isVoteValid(vote) {
		return nil
	}

	// Only verify the vote if we haven't verified it in the past.
	signature := message.Signature
	if _, exists := round.votes[string(signature.Signer)]; !exists {
		if err := vote.Verify(signature.Value, e.Verifier, signature.Signer); err != nil {
			e.Logger.Debug("ToBeSignedVote verification failed", zap.Stringer("NodeID", signature.Signer), zap.Error(err))
			return nil
		}
	}

	e.rounds[vote.Round].votes[string(signature.Signer)] = message
	e.deleteFutureVote(from, vote.Round)

	return e.maybeCollectNotarization()
}

func (e *Epoch) haveWeAlreadyTimedOutOnThisRound(round uint64) bool {
	emptyVotes, exists := e.emptyVotes[round]
	return exists && emptyVotes.timedOut
}

func (e *Epoch) storeFutureVote(message *Vote, from NodeID, round uint64) {
	msgsForRound, exists := e.futureMessages[string(from)][round]
	if !exists {
		msgsForRound = &messagesForRound{}
		e.futureMessages[string(from)][round] = msgsForRound
	}
	msgsForRound.vote = message
}

func (e *Epoch) deleteFutureVote(from NodeID, round uint64) {
	msgsForRound, exists := e.futureMessages[string(from)][round]
	if !exists {
		return
	}
	msgsForRound.vote = nil
}

func (e *Epoch) deleteFutureEmptyNotarization(from NodeID, round uint64) {
	msgsForRound, exists := e.futureMessages[string(from)][round]
	if !exists {
		return
	}
	msgsForRound.emptyNotarization = nil
}

func (e *Epoch) deleteFutureEmptyVote(from NodeID, round uint64) {
	msgsForRound, exists := e.futureMessages[string(from)][round]
	if !exists {
		return
	}
	msgsForRound.emptyVote = nil
}

func (e *Epoch) deleteFutureProposal(from NodeID, round uint64) {
	msgsForRound, exists := e.futureMessages[string(from)][round]
	if !exists {
		return
	}
	msgsForRound.proposal = nil
}

func (e *Epoch) deleteFutureFinalization(from NodeID, round uint64) {
	msgsForRound, exists := e.futureMessages[string(from)][round]
	if !exists {
		return
	}
	msgsForRound.finalization = nil
}

func (e *Epoch) isFinalizationValid(signature []byte, finalization ToBeSignedFinalization, from NodeID) bool {
	if err := finalization.Verify(signature, e.Verifier, from); err != nil {
		e.Logger.Debug("Received a finalization with an invalid signature", zap.Uint64("round", finalization.Round), zap.Error(err))
		return false
	}
	return true
}

func (e *Epoch) isVoteValid(vote ToBeSignedVote) bool {
	// Ignore votes for previous rounds
	if vote.Round < e.round {
		return false
	}

	// Ignore votes for rounds too far ahead
	if vote.Round-e.round > e.maxRoundWindow {
		e.Logger.Debug("Received a vote for a too advanced round",
			zap.Uint64("round", vote.Round), zap.Uint64("my round", e.round))
		return false
	}

	return true
}

func (e *Epoch) maybeCollectFinalizationCertificate(round *Round) error {
	finalizationCount := len(round.finalizations)

	if finalizationCount < e.quorumSize {
		e.Logger.Verbo("Counting finalizations", zap.Uint64("round", e.round), zap.Int("votes", finalizationCount))
		return nil
	}

	return e.assembleFinalizationCertificate(round)
}

func (e *Epoch) assembleFinalizationCertificate(round *Round) error {
	// Divide finalizations into sets that agree on the same metadata
	finalizationsByMD := make(map[string][]*Finalization)

	for _, vote := range round.finalizations {
		key := string(vote.Finalization.Bytes())
		finalizationsByMD[key] = append(finalizationsByMD[key], vote)
	}

	var finalizations []*Finalization

	for _, finalizationsWithTheSameDigest := range finalizationsByMD {
		if len(finalizationsWithTheSameDigest) >= e.quorumSize {
			finalizations = finalizationsWithTheSameDigest
			break
		}
	}

	if len(finalizations) == 0 {
		e.Logger.Debug("Could not find enough finalizations for the same metadata")
		return nil
	}

	fCert, err := NewFinalizationCertificate(e.Logger, e.SignatureAggregator, finalizations)
	if err != nil {
		return err
	}

	round.fCert = &fCert
	return e.persistFinalizationCertificate(fCert)
}

func (e *Epoch) progressRoundsDueToCommit(round uint64) {
	e.Logger.Debug("Progressing rounds due to commit", zap.Uint64("round", round))
	for e.round < round {
		e.increaseRound()
	}
}

func (e *Epoch) persistFinalizationCertificate(fCert FinalizationCertificate) error {
	e.Logger.Debug("Received enough finalizations to finalize a block", zap.Uint64("round", fCert.Finalization.Round))
	// Check to see if we should commit this finalization to the storage as part of a block commit,
	// or otherwise write it to the WAL in order to commit it later.
	startRound := e.round
	nextSeqToCommit := e.Storage.Height()
	if fCert.Finalization.Seq == nextSeqToCommit {
		e.indexFinalizationCertificates(fCert.Finalization.Round)
	} else {
		recordBytes := NewQuorumRecord(fCert.QC.Bytes(), fCert.Finalization.Bytes(), record.FinalizationRecordType)
		if err := e.WAL.Append(recordBytes); err != nil {
			e.Logger.Error("Failed to append finalization certificate record to WAL", zap.Error(err))
			return err
		}

		e.Logger.Debug("Persisted finalization certificate to WAL",
			zap.Uint64("round", fCert.Finalization.Round),
			zap.Uint64("height", nextSeqToCommit),
			zap.Int("size", len(recordBytes)),
			zap.Stringer("digest", fCert.Finalization.BlockHeader.Digest))

		// we receive a finalization certificate for a future round
		e.Logger.Debug("Received a finalization certificate for a future sequence", zap.Uint64("seq", fCert.Finalization.Seq), zap.Uint64("nextSeqToCommit", nextSeqToCommit))
		e.replicationState.collectFutureFinalizationCertificates(&fCert, e.round, nextSeqToCommit)
	}

	finalizationCertificate := &Message{FinalizationCertificate: &fCert}
	e.Comm.Broadcast(finalizationCertificate)

	e.Logger.Debug("Broadcast finalization certificate",
		zap.Uint64("round", fCert.Finalization.Round),
		zap.Stringer("digest", fCert.Finalization.BlockHeader.Digest))

	// If we have progressed to a new round while we committed blocks,
	// start the new round.
	if startRound < e.round {
		return e.startRound()
	}

	return nil
}

func (e *Epoch) indexFinalizationCertificates(startRound uint64) {
	r := startRound
	round, exists := e.rounds[r]
	if !exists {
		e.Logger.Debug("Round not found", zap.Uint64("round", r))
		return
	}
	if round.fCert.Finalization.Seq != e.Storage.Height() {
		e.Logger.Debug("Finalization certificate does not correspond to the next sequence to commit",
			zap.Uint64("seq", round.fCert.Finalization.Seq), zap.Uint64("height", e.Storage.Height()))
		return
	}

	for exists && round.fCert != nil {
		fCert := *round.fCert
		block := round.block
		e.indexFinalizationCertificate(block, fCert)

		// If the round we're committing is too far in the past, don't keep it in the rounds cache.
		if fCert.Finalization.Round+e.maxRoundWindow < e.round {
			delete(e.rounds, fCert.Finalization.Round)
		}
		// Clean up the future messages - Remove all messages we may have stored for the round
		// the finalization is about.
		for _, messagesFromNode := range e.futureMessages {
			delete(messagesFromNode, fCert.Finalization.Round)
		}

		// Check if we can commit the next round
		r++
		round, exists = e.rounds[r]
	}
}

func (e *Epoch) indexFinalizationCertificate(block Block, fCert FinalizationCertificate) {
	e.Storage.Index(block, fCert)
	e.Logger.Info("Committed block",
		zap.Uint64("round", fCert.Finalization.Round),
		zap.Uint64("sequence", fCert.Finalization.Seq),
		zap.Stringer("digest", fCert.Finalization.BlockHeader.Digest))
	e.lastBlock = block

	// We have commited because we have collected a finalization certificate.
	// However, we may have not witnessed a notarization.
	// Regardless of that, we can safely progress to the round succeeding the finalization.
	e.progressRoundsDueToCommit(fCert.Finalization.Round + 1)
}

func (e *Epoch) maybeAssembleEmptyNotarization() error {
	emptyVotes, exists := e.emptyVotes[e.round]

	// This should never happen, but done for sanity
	if !exists {
		return fmt.Errorf("could not find empty vote set for round %d", e.round)
	}

	// Check if we found a quorum of votes for the same metadata
	quorumSize := e.quorumSize
	popularEmptyVote, signatures, found := findMostPopularEmptyVote(emptyVotes.votes, quorumSize)
	if !found {
		e.Logger.Debug("Could not find empty vote with a quorum or more votes", zap.Uint64("round", e.round))
		return nil
	}

	qc, err := e.SignatureAggregator.Aggregate(signatures)
	if err != nil {
		e.Logger.Error("Could not aggregate empty votes signatures", zap.Error(err), zap.Uint64("round", e.round))
		return nil
	}

	emptyNotarization := &EmptyNotarization{QC: qc, Vote: popularEmptyVote}

	return e.persistEmptyNotarization(emptyNotarization)
}

func findMostPopularEmptyVote(votes map[string]*EmptyVote, quorumSize int) (ToBeSignedEmptyVote, []Signature, bool) {
	votesByBytes := make(map[string][]*EmptyVote)
	for _, vote := range votes {
		key := string(vote.Vote.Bytes())
		votesByBytes[key] = append(votesByBytes[key], vote)
	}

	var popularEmptyVotes []*EmptyVote

	for _, votes := range votesByBytes {
		if len(votes) >= quorumSize {
			popularEmptyVotes = votes
			break
		}
	}

	if len(popularEmptyVotes) == 0 {
		return ToBeSignedEmptyVote{}, nil, false
	}

	sigs := make([]Signature, 0, len(popularEmptyVotes))
	for _, vote := range popularEmptyVotes {
		sigs = append(sigs, vote.Signature)
	}

	return popularEmptyVotes[0].Vote, sigs, true
}

func (e *Epoch) persistEmptyNotarization(emptyNotarization *EmptyNotarization) error {
	emptyNotarizationRecord := NewEmptyNotarizationRecord(emptyNotarization)
	if err := e.WAL.Append(emptyNotarizationRecord); err != nil {
		e.Logger.Error("Failed to append empty block record to WAL", zap.Error(err))
		return err
	}

	e.Logger.Debug("Persisted empty block to WAL",
		zap.Int("size", len(emptyNotarizationRecord)),
		zap.Uint64("round", emptyNotarization.Vote.Round))

	e.emptyVotes[emptyNotarization.Vote.Round].emptyNotarization = emptyNotarization

	notarizationMessage := &Message{EmptyNotarization: emptyNotarization}
	e.Comm.Broadcast(notarizationMessage)

	e.Logger.Debug("Broadcast empty block",
		zap.Uint64("round", emptyNotarization.Vote.Round))

	e.increaseRound()

	return errors.Join(e.startRound(), e.maybeLoadFutureMessages())
}

func (e *Epoch) maybeCollectNotarization() error {
	votesForCurrentRound := e.rounds[e.round].votes
	voteCount := len(votesForCurrentRound)

	if voteCount < e.quorumSize {
		from := make([]NodeID, 0, voteCount)
		for _, vote := range votesForCurrentRound {
			from = append(from, vote.Signature.Signer)
		}
		e.Logger.Verbo("Counting votes", zap.Uint64("round", e.round),
			zap.Int("votes", voteCount), zap.String("from", fmt.Sprintf("%s", from)))
		return nil
	}

	// TODO: store votes before receiving the block
	block := e.rounds[e.round].block
	expectedDigest := block.BlockHeader().Digest

	// Ensure we have enough votes for the same digest
	var voteCountForOurDigest int
	for _, vote := range votesForCurrentRound {
		if bytes.Equal(expectedDigest[:], vote.Vote.Digest[:]) {
			voteCountForOurDigest++
		}
	}

	if voteCountForOurDigest < e.quorumSize {
		e.Logger.Verbo("Counting votes for the digest we received from the leader",
			zap.Uint64("round", e.round), zap.Int("votes", voteCount))
		return nil
	}

	notarization, err := NewNotarization(e.Logger, e.SignatureAggregator, votesForCurrentRound, block.BlockHeader())
	if err != nil {
		return err
	}

	return e.persistNotarization(notarization)
}

func (e *Epoch) persistNotarization(notarization Notarization) error {
	record := NewQuorumRecord(notarization.QC.Bytes(), notarization.Vote.Bytes(), record.NotarizationRecordType)

	if err := e.WAL.Append(record); err != nil {
		e.Logger.Error("Failed to append notarization record to WAL", zap.Error(err))
		return err
	}
	e.Logger.Debug("Persisted notarization to WAL",
		zap.Int("size", len(record)),
		zap.Uint64("round", notarization.Vote.Round),
		zap.Stringer("digest", notarization.Vote.BlockHeader.Digest))

	err := e.storeNotarization(notarization)
	if err != nil {
		return err
	}

	notarizationMessage := &Message{Notarization: &notarization}
	e.Comm.Broadcast(notarizationMessage)

	e.Logger.Debug("Broadcast notarization",
		zap.Uint64("round", notarization.Vote.Round),
		zap.Stringer("digest", notarization.Vote.BlockHeader.Digest))

	e.increaseRound()

	return errors.Join(e.doNotarized(notarization.Vote.Round), e.maybeLoadFutureMessages())
}

func (e *Epoch) handleNotarizationMessage(message *Notarization, from NodeID) error {
	vote := message.Vote

	e.Logger.Verbo("Received notarization message",
		zap.Stringer("from", from), zap.Uint64("round", vote.Round))

	// Ignore votes for previous rounds
	if vote.Round < e.round {
		e.Logger.Debug("Received a notarization for an earlier round", zap.Uint64("round", vote.Round))
		return nil
	}

	// Ignore votes for rounds too far ahead
	if vote.Round-e.round > e.maxRoundWindow {
		e.Logger.Debug("Received a notarization for a too advanced round",
			zap.Uint64("round", vote.Round), zap.Uint64("my round", e.round),
			zap.Stringer("NodeID", from))
		return nil
	}

	// Have we already notarized in this round?
	round, exists := e.rounds[vote.Round]
	if !exists {
		e.Logger.Debug("Received a notarization for a non existent round",
			zap.Stringer("NodeID", from))
		return nil
	}

	if round.notarization != nil {
		e.Logger.Debug("Received a notarization for an already notarized round",
			zap.Stringer("NodeID", from))
		return nil
	}

	if !e.isVoteValid(vote) {
		e.Logger.Debug("Notarization contains invalid vote",
			zap.Stringer("NodeID", from))
		return nil
	}

	if err := message.Verify(); err != nil {
		e.Logger.Debug("Notarization quorum certificate is invalid",
			zap.Stringer("NodeID", from), zap.Error(err))
		return nil
	}

	return e.persistNotarization(*message)
}

func (e *Epoch) handleBlockMessage(message *BlockMessage, from NodeID) error {
	block := message.Block
	if block == nil {
		e.Logger.Debug("Got empty block in a BlockMessage")
		return nil
	}

	e.Logger.Verbo("Received block message",
		zap.Stringer("from", from), zap.Uint64("round", block.BlockHeader().Round))

	pendingBlocks := e.sched.Size()
	if pendingBlocks > e.maxPendingBlocks {
		e.Logger.Warn("Too many blocks being verified to ingest another one", zap.Int("pendingBlocks", pendingBlocks))
		return nil
	}

	vote := message.Vote
	from = vote.Signature.Signer

	md := block.BlockHeader()

	e.Logger.Debug("Handling block message", zap.Stringer("digest", md.Digest), zap.Uint64("round", md.Round))

	// Don't bother processing blocks from the past
	if e.round > md.Round {
		return nil
	}

	// The block is for a too high round, we shouldn't handle it as
	// we have only so much memory.
	if md.Round-e.round >= e.maxRoundWindow {
		e.Logger.Debug("Received a block message for a too high round",
			zap.Uint64("round", md.Round), zap.Uint64("our round", e.round))
		return nil
	}

	// Check that the node is a leader for the round corresponding to the block.
	if !LeaderForRound(e.nodes, md.Round).Equals(from) {
		// The block is associated with a round in which the sender is not the leader,
		// it should not be sending us any block at all.
		e.Logger.Debug("Got block from a block proposer that is not the leader of the round", zap.Stringer("NodeID", from), zap.Uint64("round", md.Round))
		return nil
	}

	// Check if we have timed out on this round
	if e.haveWeAlreadyTimedOutOnThisRound(md.Round) {
		e.Logger.Debug("Received a block but already timed out in that round", zap.Uint64("round", md.Round), zap.Stringer("NodeID", from))
		return nil
	}

	// Check if we have verified this message in the past:
	alreadyVerified := e.wasBlockAlreadyVerified(from, md)

	if !alreadyVerified {
		// Ensure the block was voted on by its block producer:

		// 1) Verify block digest corresponds to the digest voted on
		if !bytes.Equal(vote.Vote.Digest[:], md.Digest[:]) {
			e.Logger.Debug("ToBeSignedVote digest mismatches block digest", zap.Stringer("voteDigest", vote.Vote.Digest),
				zap.Stringer("blockDigest", md.Digest))
			return nil
		}
		// 2) Verify the vote is properly signed
		if err := vote.Vote.Verify(vote.Signature.Value, e.Verifier, vote.Signature.Signer); err != nil {
			e.Logger.Debug("ToBeSignedVote verification failed", zap.Stringer("NodeID", vote.Signature.Signer), zap.Error(err))
			return nil
		}
	}

	// If this is a message from a more advanced round,
	// only store it if it is up to `maxRoundWindow` ahead.
	// TODO: test this
	if e.round < md.Round && md.Round-e.round < e.maxRoundWindow {
		e.Logger.Debug("Got block of a future round", zap.Uint64("round", md.Round), zap.Uint64("my round", e.round))
		msgsForRound, exists := e.futureMessages[string(from)][md.Round]
		if !exists {
			msgsForRound = &messagesForRound{}
			e.futureMessages[string(from)][md.Round] = msgsForRound
		}

		// Has this node already sent us a proposal?
		// If so, it cannot send it again.
		if msgsForRound.proposal != nil {
			e.Logger.Debug("Already received a proposal from this node for the round",
				zap.Stringer("NodeID", from), zap.Uint64("round", md.Round))
			return nil
		}

		msgsForRound.proposal = message
		return nil
	}

	if !e.verifyProposalIsPartOfOurChain(block) {
		e.Logger.Debug("Got invalid block in a BlockMessage")
		return nil
	}

	defer e.deleteFutureProposal(from, md.Round)

	// Create a task that will verify the block in the future, after its predecessors have also been verified.
	task := e.createBlockVerificationTask(block, from, vote)

	// isBlockReadyToBeScheduled checks if the block is known to us either from some previous round,
	// or from storage. If so, then we have verified it in the past, since only verified blocks are saved in memory.
	canBeImmediatelyVerified := e.isBlockReadyToBeScheduled(md.Seq, md.Prev)

	// Schedule the block to be verified once its direct predecessor have been verified,
	// or if it can be verified immediately.
	e.Logger.Debug("Scheduling block verification", zap.Uint64("round", md.Round))
	e.sched.Schedule(task, md.Prev, md.Round, canBeImmediatelyVerified)

	return nil
}

// processFinalizedBlocks processes a block that has a finalization certificate.
// if the block has already been verified, it will index the finalization certificate,
// otherwise it will verify the block first.
func (e *Epoch) processFinalizedBlock(finalizedBlock *FinalizedBlock) error {
	round, exists := e.rounds[finalizedBlock.FCert.Finalization.Round]
	// dont create a block verification task if the block is already in the rounds map
	if exists {
		roundDigest := round.block.BlockHeader().Digest
		seqDigest := finalizedBlock.FCert.Finalization.BlockHeader.Digest
		if !bytes.Equal(roundDigest[:], seqDigest[:]) {
			e.Logger.Warn("Received finalized block that is different from the one we have in the rounds map",
				zap.Stringer("roundDigest", roundDigest), zap.Stringer("seqDigest", seqDigest))
			return nil
		}
		round.fCert = &finalizedBlock.FCert
		e.indexFinalizationCertificates(round.num)
		e.processReplicationState()
		return nil
	}

	pendingBlocks := e.sched.Size()
	if pendingBlocks > e.maxPendingBlocks {
		e.Logger.Warn("Too many blocks being verified to ingest another one", zap.Int("pendingBlocks", pendingBlocks))
		return nil
	}
	md := finalizedBlock.Block.BlockHeader()
	if !e.verifyProposalIsPartOfOurChain(finalizedBlock.Block) {
		e.Logger.Debug("Got invalid block in a BlockMessage")
		return nil
	}

	// Create a task that will verify the block in the future, after its predecessors have also been verified.
	task := e.createBlockFinalizedVerificationTask(*finalizedBlock)

	// isBlockReadyToBeScheduled checks if the block is known to us either from some previous round,
	// or from storage. If so, then we have verified it in the past, since only verified blocks are saved in memory.
	canBeImmediatelyVerified := e.isBlockReadyToBeScheduled(md.Seq, md.Prev)

	// Schedule the block to be verified once its direct predecessor have been verified,
	// or if it can be verified immediately.
	e.Logger.Debug("Scheduling block verification", zap.Uint64("round", md.Round))
	e.sched.Schedule(task, md.Prev, canBeImmediatelyVerified)

	return nil
}

func (e *Epoch) createBlockVerificationTask(block Block, from NodeID, vote Vote) func() Digest {
	return func() Digest {
		md := block.BlockHeader()

		e.Logger.Debug("Block verification started", zap.Uint64("round", md.Round))
		start := time.Now()
		defer func() {
			elapsed := time.Since(start)
			e.Logger.Debug("Block verification ended", zap.Uint64("round", md.Round), zap.Duration("elapsed", elapsed))
		}()

		if err := block.Verify(); err != nil {
			e.Logger.Debug("Failed verifying block", zap.Error(err))
			return md.Digest
		}

		e.lock.Lock()
		defer e.lock.Unlock()

		record := BlockRecord(md, block.Bytes())
		e.WAL.Append(record)

		if !e.storeProposal(block) {
			e.Logger.Warn("Unable to store proposed block for the round", zap.Stringer("NodeID", from), zap.Uint64("round", md.Round))
			return md.Digest
			// TODO: timeout
		}

		e.deleteFutureProposal(from, md.Round)

		// Once we have stored the proposal, we have a Round object for the round.
		// We store the vote to prevent verifying its signature again.
		round, exists := e.rounds[md.Round]
		if !exists {
			// This shouldn't happen, but in case it does, return an error
			e.Logger.Error("programming error: round not found", zap.Uint64("round", md.Round))
			return md.Digest
		}
		round.votes[string(vote.Signature.Signer)] = &vote

		if err := e.doProposed(block); err != nil {
			e.Logger.Warn("Failed voting on block", zap.Error(err))
		}

		return md.Digest
	}
}

func (e *Epoch) createBlockFinalizedVerificationTask(finalizedBlock FinalizedBlock) func() Digest {
	block := finalizedBlock.Block
	return func() Digest {
		md := block.BlockHeader()

		e.Logger.Debug("Block verification started", zap.Uint64("round", md.Round))
		start := time.Now()
		defer func() {
			elapsed := time.Since(start)
			e.Logger.Debug("Block verification ended", zap.Uint64("round", md.Round), zap.Duration("elapsed", elapsed))
		}()

		if err := block.Verify(); err != nil {
			e.Logger.Debug("Failed verifying block", zap.Error(err))
			return md.Digest
		}

		e.lock.Lock()
		defer e.lock.Unlock()

		// we started verifying the block when it was the next sequence to commit, however its
		// possible we received a fCert for this block in the meantime. This check ensures we commit
		// the block only if it is still the next sequence to commit.
		if e.Storage.Height() != md.Seq {
			e.Logger.Debug("Received finalized block that is not the next sequence to commit",
				zap.Uint64("seq", md.Seq), zap.Uint64("height", e.Storage.Height()))
			return md.Digest
		}
		e.indexFinalizationCertificate(block, finalizedBlock.FCert)
		e.processReplicationState()
		err := e.maybeLoadFutureMessages()
		if err != nil {
			e.Logger.Warn("Failed to load future messages", zap.Error(err))
		}

		return md.Digest
	}
}

func (e *Epoch) isBlockReadyToBeScheduled(seq uint64, prev Digest) bool {
	if seq > 0 {
		// A block can be scheduled if its predecessor either exists in storage,
		// or there exists a round object for it.
		// Since we only create a round object after we verify the block,
		// it means we have verified this block in the past.
		_, ok := e.locateBlock(seq-1, prev[:])
		return ok
	}
	// The first block is always ready to be scheduled
	return true
}

func (e *Epoch) wasBlockAlreadyVerified(from NodeID, md BlockHeader) bool {
	var alreadyVerified bool
	msgsForRound, exists := e.futureMessages[string(from)][md.Round]
	if exists && msgsForRound.proposal != nil {
		bh := msgsForRound.proposal.Block.BlockHeader()
		alreadyVerified = bh.Equals(&md)
	}
	return alreadyVerified
}

func (e *Epoch) verifyProposalIsPartOfOurChain(block Block) bool {
	bh := block.BlockHeader()

	if bh.Version != 0 {
		e.Logger.Debug("Got block message with wrong version number, expected 0", zap.Uint8("version", bh.Version))
		return false
	}

	if e.Epoch != bh.Epoch {
		e.Logger.Debug("Got block message but the epoch mismatches our epoch",
			zap.Uint64("our epoch", e.Epoch), zap.Uint64("block epoch", bh.Epoch))
	}

	var expectedSeq uint64
	var expectedPrevDigest Digest

	// Else, either it's not the first block, or we haven't committed the first block, and it is the first block.
	// If it's the latter we have nothing else to do.
	// If it's the former, we need to find the parent of the block and ensure it is correct.
	if bh.Seq > 0 {
		// TODO: we should cache this data, we don't need the block, just the hash and sequence.
		_, found := e.locateBlock(bh.Seq-1, bh.Prev[:])
		if !found {
			e.Logger.Debug("Could not find parent block with given digest",
				zap.Uint64("blockSeq", bh.Seq-1),
				zap.Stringer("digest", bh.Prev))
			// We could not find the parent block, so no way to verify this proposal.
			return false
		}

		// TODO: we need to take into account dummy blocks!
		expectedSeq = bh.Seq
		expectedPrevDigest = bh.Prev
	}

	if bh.Seq != expectedSeq {
		e.Logger.Debug("Received block with an incorrect sequence",
			zap.Uint64("round", bh.Round),
			zap.Uint64("seq", bh.Seq),
			zap.Uint64("expected seq", expectedSeq))
	}

	digest := block.BlockHeader().Digest

	expectedBH := BlockHeader{
		Digest: digest,
		ProtocolMetadata: ProtocolMetadata{
			Round:   e.round,
			Seq:     expectedSeq,
			Epoch:   e.Epoch,
			Prev:    expectedPrevDigest,
			Version: 0,
		},
	}
	return expectedBH.Equals(&bh)
}

// locateBlock locates a block:
// 1) In memory
// 2) Else, on storage.
// Compares to the given digest, and if it's the same, returns it.
// Otherwise, returns false.
func (e *Epoch) locateBlock(seq uint64, digest []byte) (Block, bool) {
	// TODO index rounds by digest too to make it quicker
	// TODO: optimize this by building an index from digest to round
	for _, round := range e.rounds {
		dig := round.block.BlockHeader().Digest
		if bytes.Equal(dig[:], digest) {
			return round.block, true
		}
	}

	height := e.Storage.Height()
	// Not in memory, and no block resides in storage.
	if height == 0 {
		return nil, false
	}

	// If the given block has a sequence that is higher than the last block we committed to storage,
	// we don't have the block in our storage.
	maxSeq := height - 1
	if maxSeq < seq {
		return nil, false
	}

	block, _, ok := e.Storage.Retrieve(seq)
	if !ok {
		return nil, false
	}

	dig := block.BlockHeader().Digest
	if bytes.Equal(dig[:], digest) {
		return block, true
	}

	return nil, false
}

func (e *Epoch) buildBlock() {
	metadata := e.metadata()

	task := e.createBlockBuildingTask(metadata)

	e.Logger.Debug("Scheduling block building", zap.Uint64("round", metadata.Round))
	e.sched.Schedule(task, metadata.Prev, metadata.Round, true)
}

func (e *Epoch) createBlockBuildingTask(metadata ProtocolMetadata) func() Digest {
	return func() Digest {
		block, ok := e.BlockBuilder.BuildBlock(e.finishCtx, metadata)
		if !ok {
			e.Logger.Warn("Failed building block")
			return Digest{}
		}

		e.lock.Lock()
		defer e.lock.Unlock()

		e.proposeBlock(block)

		return block.BlockHeader().Digest
	}
}

func (e *Epoch) proposeBlock(block Block) error {
	md := block.BlockHeader()

	// Write record to WAL before broadcasting it, so that
	// if we crash during broadcasting, we know what we sent.

	rawBlock := block.Bytes()
	record := BlockRecord(block.BlockHeader(), rawBlock)
	if err := e.WAL.Append(record); err != nil {
		e.Logger.Error("Failed appending block to WAL", zap.Error(err))
		return err
	}
	e.Logger.Debug("Wrote block to WAL",
		zap.Uint64("round", md.Round),
		zap.Int("size", len(rawBlock)),
		zap.Stringer("digest", md.Digest))

	vote, err := e.voteOnBlock(block)
	if err != nil {
		return err
	}

	proposal := &Message{
		BlockMessage: &BlockMessage{
			Block: block,
			Vote:  vote,
		},
	}

	if !e.storeProposal(block) {
		return errors.New("failed to store block proposed by me")
	}

	e.Comm.Broadcast(proposal)
	e.Logger.Debug("Proposal broadcast",
		zap.Uint64("round", md.Round),
		zap.Int("size", len(rawBlock)),
		zap.Stringer("digest", md.Digest))

	return errors.Join(e.handleVoteMessage(&vote, e.ID), e.maybeLoadFutureMessages())
}

func (e *Epoch) Metadata() ProtocolMetadata {
	e.lock.Lock()
	defer e.lock.Unlock()

	return e.metadata()
}

func (e *Epoch) metadata() ProtocolMetadata {
	var prev Digest
	seq := e.Storage.Height()
	if len(e.rounds) > 0 {
		// Build on top of the latest block
		currMed := e.getHighestRound().block.BlockHeader()
		prev = currMed.Digest
		seq = currMed.Seq + 1
	}

	if e.lastBlock != nil {
		currMed := e.lastBlock.BlockHeader()
		if currMed.Seq+1 >= seq {
			prev = currMed.Digest
			seq = currMed.Seq + 1
		}
	}

	md := ProtocolMetadata{
		Round:   e.round,
		Seq:     seq,
		Epoch:   e.Epoch,
		Prev:    prev,
		Version: 0,
	}
	return md
}

func (e *Epoch) triggerProposalWaitTimeExpired(round uint64) {
	leader := LeaderForRound(e.nodes, round)
	e.Logger.Info("Timed out on block agreement", zap.Uint64("round", round), zap.Stringer("leader", leader))
	// TODO: Actually start the empty block agreement

	md := e.metadata()
	md.Seq-- // e.metadata() returns metadata fit for a new block proposal, but we need the sequence of the previous block proposal.

	emptyVote := ToBeSignedEmptyVote{ProtocolMetadata: md}
	rawSig, err := emptyVote.Sign(e.Signer)
	if err != nil {
		e.Logger.Error("Failed signing message", zap.Error(err))
		return
	}

	emptyVoteRecord := NewEmptyVoteRecord(emptyVote)
	if err := e.WAL.Append(emptyVoteRecord); err != nil {
		e.Logger.Error("Failed appending empty vote", zap.Error(err))
		return
	}

	emptyVotes := e.getOrCreateEmptyVoteSetForRound(round)
	emptyVotes.timedOut = true

	signedEV := EmptyVote{Vote: emptyVote, Signature: Signature{Signer: e.ID, Value: rawSig}}

	// Add our own empty vote to the set
	emptyVotes.votes[string(e.ID)] = &signedEV

	e.Comm.Broadcast(&Message{EmptyVoteMessage: &signedEV})
}

func (e *Epoch) monitorProgress(round uint64) {
	e.Logger.Debug("Monitoring progress", zap.Uint64("round", round))
	ctx, cancelContext := context.WithCancel(context.Background())

	noop := func() {}

	proposalWaitTimeExpired := func() {
		e.lock.Lock()
		defer e.lock.Unlock()

		e.triggerProposalWaitTimeExpired(round)
	}

	var cancelled atomic.Bool

	blockShouldBeBuiltNotification := func() {
		// This invocation blocks until the block builder tells us it's time to build a new block.
		e.BlockBuilder.IncomingBlock(ctx)

		// While we waited, a block might have been notarized.
		// If so, then don't start monitoring for it being notarized.
		if cancelled.Load() {
			return
		}

		e.Logger.Info("It is time to build a block", zap.Uint64("round", round))

		// Once it's time to build a new block, wait a grace period of 'e.maxProposalWait' time,
		// and if the monitor isn't cancelled by then, invoke proposalWaitTimeExpired() above.
		stop := e.monitor.WaitUntil(e.EpochConfig.MaxProposalWait, proposalWaitTimeExpired)

		e.lock.Lock()
		defer e.lock.Unlock()

		// However, if the proposal is notarized before the wait time expires,
		// cancel the above wait procedure.
		e.cancelWaitForBlockNotarization = func() {
			stop()
			e.cancelWaitForBlockNotarization = noop
		}
	}

	// Registers a wait operation that:
	// (1) Waits for the block builder to tell us it thinks it's time to build a new block.
	// (2) Registers a monitor which, if not cancelled earlier, notifies the Epoch about a timeout for this round.
	e.monitor.WaitFor(blockShouldBeBuiltNotification)

	// If we notarize a block for this round we should cancel the monitor,
	// so first stop it and then cancel the context.
	e.cancelWaitForBlockNotarization = func() {
		cancelled.Store(true)
		cancelContext()
		e.cancelWaitForBlockNotarization = noop
	}
}

func (e *Epoch) startRound() error {
	leaderForCurrentRound := LeaderForRound(e.nodes, e.round)

	if e.ID.Equals(leaderForCurrentRound) {
		e.buildBlock()
		return nil
	}

	// We're not the leader, make sure if a block is not notarized within a timely manner,
	// we will agree on an empty block.
	e.monitorProgress(e.round)

	// If we're not the leader, check if we have received a proposal earlier for this round
	msgsForRound, exists := e.futureMessages[string(leaderForCurrentRound)][e.round]
	if !exists || msgsForRound.proposal == nil {
		return nil
	}

	return e.handleBlockMessage(msgsForRound.proposal, leaderForCurrentRound)
}

func (e *Epoch) doProposed(block Block) error {
	vote, err := e.voteOnBlock(block)
	if err != nil {
		return err
	}

	md := block.BlockHeader()

	// We do not write the vote to the WAL as we have written the block itself to the WAL
	// and we can always restore the block and sign it again if needed.
	voteMsg := &Message{
		VoteMessage: &vote,
	}

	e.Logger.Debug("Broadcasting vote",
		zap.Uint64("round", md.Round),
		zap.Stringer("digest", md.Digest))

	e.Comm.Broadcast(voteMsg)
	// Send yourself a vote message
	return e.handleVoteMessage(&vote, e.ID)
}

func (e *Epoch) voteOnBlock(block Block) (Vote, error) {
	vote := ToBeSignedVote{BlockHeader: block.BlockHeader()}
	sig, err := vote.Sign(e.Signer)
	if err != nil {
		return Vote{}, fmt.Errorf("failed signing vote %w", err)
	}

	sv := Vote{
		Signature: Signature{
			Signer: e.ID,
			Value:  sig,
		},
		Vote: vote,
	}
	return sv, nil
}

func (e *Epoch) increaseRound() {
	// In case we're waiting for a block to be notarized, cancel the wait because
	// we advanced to the next round.
	e.cancelWaitForBlockNotarization()

	leader := LeaderForRound(e.nodes, e.round)
	e.Logger.Info("Moving to a new round",
		zap.Uint64("old round", e.round),
		zap.Uint64("new round", e.round+1),
		zap.Stringer("leader", leader))
	e.round++
}

func (e *Epoch) doNotarized(r uint64) error {
	round := e.rounds[r]
	block := round.block

	md := block.BlockHeader()

	f := ToBeSignedFinalization{BlockHeader: md}
	signature, err := f.Sign(e.Signer)
	if err != nil {
		return fmt.Errorf("failed signing vote %w", err)
	}

	sf := Finalization{
		Signature: Signature{
			Signer: e.ID,
			Value:  signature,
		},
		Finalization: ToBeSignedFinalization{
			BlockHeader: md,
		},
	}

	finalizationMsg := &Message{
		Finalization: &sf,
	}
	e.Comm.Broadcast(finalizationMsg)

	if e.haveWeAlreadyTimedOutOnThisRound(r) {
		e.Logger.Info("We have already timed out on this round, will not finalize it", zap.Uint64("round", r))
		return e.startRound()
	}

	err1 := e.startRound()
	err2 := e.handleFinalizationMessage(&sf, e.ID)

	return errors.Join(err1, err2)
}

// stores a notarization in the epoch's memory.
func (e *Epoch) storeNotarization(notarization Notarization) error {
	round := notarization.Vote.Round
	r, exists := e.rounds[round]
	if !exists {
		return fmt.Errorf("attempted to store notarization of a non existent round %d", round)
	}

	r.notarization = &notarization
	return nil
}

func (e *Epoch) maybeLoadFutureMessages() error {
	for {
		round := e.round
		height := e.Storage.Height()

		for from, messagesFromNode := range e.futureMessages {
			if msgs, exists := messagesFromNode[round]; exists {
				if msgs.proposal != nil {
					if err := e.handleBlockMessage(msgs.proposal, NodeID(from)); err != nil {
						return err
					}
				}
				if msgs.vote != nil {
					if err := e.handleVoteMessage(msgs.vote, NodeID(from)); err != nil {
						return err
					}
				}
				if msgs.finalization != nil {
					if err := e.handleFinalizationMessage(msgs.finalization, NodeID(from)); err != nil {
						return err
					}
				}
				if msgs.proposal == nil && msgs.vote == nil && msgs.finalization == nil {
					e.Logger.Debug("Deleting future messages",
						zap.Stringer("from", NodeID(from)), zap.Uint64("round", round))
					delete(messagesFromNode, round)
				}
			} else {
				e.Logger.Debug("No future messages received for this round",
					zap.Stringer("from", NodeID(from)), zap.Uint64("round", round))
			}
		}

		if e.round == round && height == e.Storage.Height() {
			return nil
		}
	}
}

// storeProposal stores a block in the epochs memory(NOT storage).
// it creates a new round with the block and stores it in the rounds map.
func (e *Epoch) storeProposal(block Block) bool {
	md := block.BlockHeader()

	// Have we already received a block from that node?
	// If so, it cannot change its mind and send us a different block.
	if _, exists := e.rounds[md.Round]; exists {
		// We have already received a block for this round in the past, refuse receiving an alternative block.
		// We do this because we may have already voted for a different block.
		// Refuse processing the block to not be coerced into voting for a different block.
		e.Logger.Warn("Already received block for round", zap.Uint64("round", md.Round))
		return false
	}

	round := NewRound(block)
	e.rounds[md.Round] = round

	// We might have received votes and finalizations from future rounds before we received this block.
	// So load the messages into our round data structure now that we have created it.
	e.maybeLoadFutureMessages()

	return true
}

// HandleRequest processes a request and returns a response. It also sends a response to the sender.
func (e *Epoch) HandleReplicationRequest(req *ReplicationRequest, from NodeID) *ReplicationResponse {
	if !e.ReplicationEnabled {
		return &ReplicationResponse{}
	}
	response := &ReplicationResponse{}
	if req.FinalizationCertificateRequest != nil {
		response.FinalizationCertificateResponse = e.handleFinalizationCertificateRequest(req.FinalizationCertificateRequest)
	}

	msg := &Message{ReplicationResponse: response}
	e.Comm.SendMessage(msg, from)
	return response
}

func (e *Epoch) handleFinalizationCertificateRequest(req *FinalizationCertificateRequest) *FinalizationCertificateResponse {
	e.Logger.Debug("Received finalization certificate request", zap.Int("num seqs", len(req.Sequences)))
	seqs := req.Sequences
	slices.Sort(seqs)

	data := make([]FinalizedBlock, len(seqs))
	for i, seq := range seqs {
		block, fCert, found := e.locateSequence(seq)
		if !found {
			// since we are sorted, we can break early
			data = data[:i]
			break
		}
		data[i] = FinalizedBlock{
			Block: block,
			FCert: fCert,
		}
	}

	return &FinalizationCertificateResponse{
		Data: data,
	}
}

func (e *Epoch) locateSequence(seq uint64) (Block, FinalizationCertificate, bool) {
	for _, round := range e.rounds {
		blockSeq := round.block.BlockHeader().Seq
		if blockSeq == seq {
			if round.fCert == nil {
				break
			}

			return round.block, *round.fCert, true
		}
	}

	block, fCert, exists := e.Storage.Retrieve(seq)
	return block, fCert, exists
}

func (e *Epoch) handleReplicationResponse(resp *ReplicationResponse, from NodeID) error {
	var err error
	if resp.FinalizationCertificateResponse != nil {
		err = e.handleFinalizationCertificateResponse(resp.FinalizationCertificateResponse, from)
	}
	return err
}

func (e *Epoch) handleFinalizationCertificateResponse(resp *FinalizationCertificateResponse, from NodeID) error {
	e.Logger.Debug("Received finalization certificate response", zap.String("from", from.String()), zap.Int("num seqs", len(resp.Data)))
	for _, data := range resp.Data {
		if e.round+e.maxRoundWindow < data.FCert.Finalization.Seq {
			e.Logger.Debug("Received finalization certificate for a round that is too far ahead", zap.Uint64("seq", data.FCert.Finalization.Seq))
			// we are too far behind, we should ignore this message
			continue
		}

		err := e.replicationState.StoreFinalizedBlock(data)
		if err != nil {
			e.Logger.Info("Failed to store sequence data", zap.Error(err), zap.Uint64("seq", data.FCert.Finalization.Seq), zap.String("from", from.String()))
			continue
		}
	}

	e.processReplicationState()
	return nil
}

func (e *Epoch) processReplicationState() {
	nextSeqToCommit := e.Storage.Height()
	finalizedBlock, ok := e.replicationState.receivedFinalizationCertificates[nextSeqToCommit]
	if !ok {
		return
	}

	delete(e.replicationState.receivedFinalizationCertificates, nextSeqToCommit)
	e.replicationState.maybeCollectFutureFinalizationCertificates(e.round, e.Storage.Height())
	e.processFinalizedBlock(&finalizedBlock)
}

func (e *Epoch) getHighestRound() *Round {
	var max uint64
	for _, round := range e.rounds {
		if round.num > max {
			if round.notarization == nil && round.fCert == nil {
				continue
			}
			max = round.num
		}
	}
	return e.rounds[max]
}

func LeaderForRound(nodes []NodeID, r uint64) NodeID {
	n := len(nodes)
	return nodes[r%uint64(n)]
}

func Quorum(n int) int {
	f := (n - 1) / 3
	// Obtained from the equation:
	// Quorum * 2 = N + F + 1
	return (n+f)/2 + 1
}

// messagesFromNode maps nodeIds to the messages it sent in a given round.
type messagesFromNode map[string]map[uint64]*messagesForRound

type messagesForRound struct {
	emptyNotarization *EmptyNotarization
	emptyVote         *EmptyVote
	proposal          *BlockMessage
	vote              *Vote
	finalization      *Finalization
}<|MERGE_RESOLUTION|>--- conflicted
+++ resolved
@@ -19,13 +19,8 @@
 )
 
 const (
-<<<<<<< HEAD
 	DefaultMaxRoundWindow   = 10
-	defaultMaxPendingBlocks = 20
-=======
-	defaultMaxRoundWindow   = 10
 	DefaultMaxPendingBlocks = 20
->>>>>>> 0136c8e8
 
 	DefaultMaxProposalWaitTime = 5 * time.Second
 )
@@ -167,12 +162,7 @@
 	e.rounds = make(map[uint64]*Round)
 	e.maxRoundWindow = DefaultMaxRoundWindow
 	e.emptyVotes = make(map[uint64]*EmptyVoteSet)
-<<<<<<< HEAD
-	e.maxPendingBlocks = defaultMaxPendingBlocks
-=======
-	e.maxRoundWindow = defaultMaxRoundWindow
 	e.maxPendingBlocks = DefaultMaxPendingBlocks
->>>>>>> 0136c8e8
 	e.eligibleNodeIDs = make(map[string]struct{}, len(e.nodes))
 	e.futureMessages = make(messagesFromNode, len(e.nodes))
 	e.replicationState = NewReplicationState(e.Logger, e.Comm, e.ID, e.maxRoundWindow, e.ReplicationEnabled)
