--- conflicted
+++ resolved
@@ -25,20 +25,11 @@
 const (
 	DefaultMaxRoundWindow   = 10
 	DefaultMaxPendingBlocks = 20
-
-<<<<<<< HEAD
-	DefaultMaxProposalWaitTime         = 5 * time.Second
-	DefaultReplicationRequestTimeout   = 5 * time.Second
-	DefaultEmptyVoteRebroadcastTimeout = 5 * time.Second
-
-	EmptyVoteTimeoutID uint64 = 1
-=======
 	DefaultMaxProposalWaitTime            = 5 * time.Second
 	DefaultReplicationRequestTimeout      = 5 * time.Second
 	DefaultEmptyVoteRebroadcastTimeout    = 5 * time.Second
 	DefaultFinalizeVoteRebroadcastTimeout = 6 * time.Second
-	EmptyVoteTimeoutID                    = "rebroadcast_empty_vote"
->>>>>>> f669be7a
+	EmptyVoteTimeoutID uint64 = 1
 )
 
 type EmptyVoteSet struct {
@@ -2872,7 +2863,6 @@
 	}
 }
 
-<<<<<<< HEAD
 // if this round is storage, we do not need to retrieve it from storage
 func (e *Epoch) locateQuorumRecordByRound(targetRound uint64) *VerifiedQuorumRound {
 	for _, round := range e.rounds {
@@ -2897,7 +2887,8 @@
 	}
 
 	return nil
-=======
+}
+
 func (e *Epoch) haveNotFinalizedNotarizedRound() (uint64, bool) {
 	e.lock.Lock()
 	defer e.lock.Unlock()
@@ -2914,7 +2905,6 @@
 	}
 
 	return minRoundNum, found
->>>>>>> f669be7a
 }
 
 func (e *Epoch) handleReplicationResponse(resp *ReplicationResponse, from NodeID) error {
