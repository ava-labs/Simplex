// Copyright (C) 2019-2025, Ava Labs, Inc. All rights reserved.
// See the file LICENSE for licensing terms.

package simplex

import (
	"bytes"
	"context"
	"encoding/binary"
	"errors"
	"fmt"
	"simplex/record"
	"slices"
	"sync"
	"sync/atomic"
	"time"

	"go.uber.org/zap"
)

const (
	DefaultMaxRoundWindow   = 10
	defaultMaxPendingBlocks = 20

	DefaultMaxProposalWaitTime = 5 * time.Second
)

type EmptyVoteSet struct {
	timedOut          bool
	votes             map[string]*EmptyVote
	emptyNotarization *EmptyNotarization
}

type Round struct {
	num           uint64
	block         Block
	votes         map[string]*Vote // NodeID --> vote
	notarization  *Notarization
	finalizations map[string]*Finalization // NodeID --> vote
	fCert         *FinalizationCertificate
}

func NewRound(block Block) *Round {
	return &Round{
		num:           block.BlockHeader().Round,
		block:         block,
		votes:         make(map[string]*Vote),
		finalizations: make(map[string]*Finalization),
	}
}

type EpochConfig struct {
	MaxProposalWait     time.Duration
	QCDeserializer      QCDeserializer
	Logger              Logger
	ID                  NodeID
	Signer              Signer
	Verifier            SignatureVerifier
	BlockDeserializer   BlockDeserializer
	SignatureAggregator SignatureAggregator
	Comm                Communication
	Storage             Storage
	WAL                 WriteAheadLog
	BlockBuilder        BlockBuilder
	Epoch               uint64
	StartTime           time.Time
	ReplicationEnabled  bool
}

type Epoch struct {
	EpochConfig
	// Runtime
	sched                          *scheduler
	lock                           sync.Mutex
	lastBlock                      Block // latest block commited
	canReceiveMessages             atomic.Bool
	finishCtx                      context.Context
	finishFn                       context.CancelFunc
	nodes                          []NodeID
	eligibleNodeIDs                map[string]struct{}
	quorumSize                     int
	rounds                         map[uint64]*Round
	emptyVotes                     map[uint64]*EmptyVoteSet
	futureMessages                 messagesFromNode
	round                          uint64 // The current round we notarize
	maxRoundWindow                 uint64
	maxPendingBlocks               int
	monitor                        *Monitor
	cancelWaitForBlockNotarization context.CancelFunc

	replicationState *ReplicationState
}

func NewEpoch(conf EpochConfig) (*Epoch, error) {
	e := &Epoch{
		EpochConfig: conf,
	}
	return e, e.init()
}

// AdvanceTime hints the engine that the given amount of time has passed.
func (e *Epoch) AdvanceTime(t time.Time) {
	e.monitor.AdvanceTime(t)
}

// HandleMessage notifies the engine about a reception of a message.
func (e *Epoch) HandleMessage(msg *Message, from NodeID) error {
	e.lock.Lock()
	defer e.lock.Unlock()

	// Guard against receiving messages before we are ready to handle them.
	if !e.canReceiveMessages.Load() {
		e.Logger.Warn("Cannot receive a message")
		return nil
	}

	if from.Equals(e.ID) {
		e.Logger.Warn("Received message from self")
		return nil
	}

	// Guard against receiving messages from unknown nodes
	_, known := e.eligibleNodeIDs[string(from)]
	if !known {
		e.Logger.Warn("Received message from an unknown node", zap.Stringer("nodeID", from))
		return nil
	}

	switch {
	case msg.BlockMessage != nil:
		return e.handleBlockMessage(msg.BlockMessage, from)
	case msg.VoteMessage != nil:
		return e.handleVoteMessage(msg.VoteMessage, from)
	case msg.EmptyVoteMessage != nil:
		return e.handleEmptyVoteMessage(msg.EmptyVoteMessage, from)
	case msg.Notarization != nil:
		return e.handleNotarizationMessage(msg.Notarization, from)
	//case msg.EmptyNotarization != nil:
	//	return e.handleEmptyNotarizationMessage(msg.EmptyNotarization, from)
	case msg.Finalization != nil:
		return e.handleFinalizationMessage(msg.Finalization, from)
	case msg.FinalizationCertificate != nil:
		return e.handleFinalizationCertificateMessage(msg.FinalizationCertificate, from)
	case msg.ReplicationResponse != nil:
		return e.handleReplicationResponse(msg.ReplicationResponse, from)
	case msg.ReplicationRequest != nil:
		e.HandleReplicationRequest(msg.ReplicationRequest, from)
		return nil
	default:
		e.Logger.Warn("Invalid message type", zap.Stringer("from", from))
		return nil
	}
}

func (e *Epoch) init() error {
	e.sched = NewScheduler(e.Logger)
	e.monitor = NewMonitor(e.StartTime, e.Logger)
	e.cancelWaitForBlockNotarization = func() {}
	e.finishCtx, e.finishFn = context.WithCancel(context.Background())
	e.nodes = e.Comm.ListNodes()
	e.quorumSize = Quorum(len(e.nodes))
	e.rounds = make(map[uint64]*Round)
<<<<<<< HEAD
	e.maxRoundWindow = DefaultMaxRoundWindow
=======
	e.emptyVotes = make(map[uint64]*EmptyVoteSet)
	e.maxRoundWindow = defaultMaxRoundWindow
>>>>>>> 90d8fa9b
	e.maxPendingBlocks = defaultMaxPendingBlocks
	e.eligibleNodeIDs = make(map[string]struct{}, len(e.nodes))
	e.futureMessages = make(messagesFromNode, len(e.nodes))
	e.replicationState = NewReplicationState(e.Logger, e.Comm, e.ID, e.maxRoundWindow, e.ReplicationEnabled)

	for _, node := range e.nodes {
		e.futureMessages[string(node)] = make(map[uint64]*messagesForRound)
	}
	for _, node := range e.nodes {
		e.eligibleNodeIDs[string(node)] = struct{}{}
	}
	err := e.loadLastBlock()
	if err != nil {
		return err
	}
	return e.setMetadataFromStorage()
}

func (e *Epoch) Start() error {
	// Only init receiving messages once you have initialized the data structures required for it.
	defer func() {
		e.canReceiveMessages.Store(true)
	}()
	return e.syncFromWal()
}

func (e *Epoch) syncBlockRecord(r []byte) error {
	block, err := BlockFromRecord(e.BlockDeserializer, r)
	if err != nil {
		return err
	}
	b := e.storeProposal(block)
	if !b {
		return fmt.Errorf("failed to store block from WAL")
	}

	e.Logger.Info("Block Proposal Recovered From WAL", zap.Uint64("Round", block.BlockHeader().Round), zap.Bool("stored", b))
	return nil
}

func (e *Epoch) syncNotarizationRecord(r []byte) error {
	notarization, err := NotarizationFromRecord(r, e.QCDeserializer)
	if err != nil {
		return err
	}
	e.Logger.Info("Notarization Recovered From WAL", zap.Uint64("Round", notarization.Vote.Round))
	return e.storeNotarization(notarization)
}

func (e *Epoch) syncEmptyNotarizationRecord(r []byte) error {
	emptyNotarization, err := EmptyNotarizationFromRecord(r, e.QCDeserializer)
	if err != nil {
		return err
	}

	emptyVotes := e.getOrCreateEmptyVoteSetForRound(emptyNotarization.Vote.Round)
	emptyVotes.emptyNotarization = &emptyNotarization
	return nil
}

func (e *Epoch) syncEmptyVoteRecord(r []byte) error {
	vote, err := ParseEmptyVoteRecord(r)
	if err != nil {
		return err
	}

	emptyVotes := e.getOrCreateEmptyVoteSetForRound(vote.Round)
	emptyVotes.timedOut = true
	return nil
}

func (e *Epoch) syncFinalizationRecord(r []byte) error {
	fCert, err := FinalizationCertificateFromRecord(r, e.QCDeserializer)
	if err != nil {
		return err
	}
	round, ok := e.rounds[fCert.Finalization.Round]
	if !ok {
		return fmt.Errorf("round not found for finalization certificate")
	}
	e.Logger.Info("Finalization Certificate Recovered From WAL", zap.Uint64("Round", fCert.Finalization.Round))
	round.fCert = &fCert
	return nil
}

// resumeFromWal resumes the epoch from the records of the write ahead log.
func (e *Epoch) resumeFromWal(records [][]byte) error {
	if len(records) == 0 {
		return e.startRound()
	}

	lastRecord := records[len(records)-1]
	recordType := binary.BigEndian.Uint16(lastRecord)

	// set the round from the last before syncing from records
	err := e.setMetadataFromRecords(records)
	if err != nil {
		return err
	}

	switch recordType {
	case record.BlockRecordType:
		block, err := BlockFromRecord(e.BlockDeserializer, lastRecord)
		if err != nil {
			return err
		}
		if e.ID.Equals(LeaderForRound(e.nodes, block.BlockHeader().Round)) {
			vote, err := e.voteOnBlock(block)
			if err != nil {
				return err
			}
			proposal := &Message{
				BlockMessage: &BlockMessage{
					Block: block,
					Vote:  vote,
				},
			}
			// broadcast only if we are the leader
			e.Comm.Broadcast(proposal)
			return e.handleVoteMessage(&vote, e.ID)
		}
		// no need to do anything, just return and handle vote messages for this block
		return nil
	case record.NotarizationRecordType:
		notarization, err := NotarizationFromRecord(lastRecord, e.QCDeserializer)
		if err != nil {
			return err
		}
		lastMessage := Message{Notarization: &notarization}
		e.Comm.Broadcast(&lastMessage)
		return e.doNotarized(notarization.Vote.Round)
	case record.EmptyNotarizationRecordType:
		emptyNotarization, err := EmptyNotarizationFromRecord(lastRecord, e.QCDeserializer)
		if err != nil {
			return err
		}
		lastMessage := Message{EmptyNotarization: &emptyNotarization}
		e.Comm.Broadcast(&lastMessage)
		return e.startRound()
	case record.FinalizationRecordType:
		fCert, err := FinalizationCertificateFromRecord(lastRecord, e.QCDeserializer)
		if err != nil {
			return err
		}

		finalizationCertificate := &Message{FinalizationCertificate: &fCert}
		e.Comm.Broadcast(finalizationCertificate)

		e.Logger.Debug("Broadcast finalization certificate",
			zap.Uint64("round", fCert.Finalization.Round),
			zap.Stringer("digest", fCert.Finalization.BlockHeader.Digest))

		return e.startRound()
	default:
		return errors.New("unknown record type")
	}
}

func (e *Epoch) setMetadataFromStorage() error {
	// load from storage if no notarization records
	block, _, err := RetrieveLastIndexFromStorage(e.Storage)
	if err != nil {
		return err
	}
	if block == nil {
		return nil
	}
	e.round = block.BlockHeader().Round + 1
	e.Epoch = block.BlockHeader().Epoch
	return nil
}

func (e *Epoch) setMetadataFromRecords(records [][]byte) error {
	// iterate through records to find the last notarization or empty block record
	for i := len(records) - 1; i >= 0; i-- {
		recordType := binary.BigEndian.Uint16(records[i])
		if recordType == record.NotarizationRecordType {
			notarization, err := NotarizationFromRecord(records[i], e.QCDeserializer)
			if err != nil {
				return err
			}
			if notarization.Vote.Round >= e.round {
				e.round = notarization.Vote.Round + 1
				e.Epoch = notarization.Vote.BlockHeader.Epoch
			}
			return nil
		}
		if recordType == record.EmptyNotarizationRecordType {
			emptyNotarization, err := EmptyNotarizationFromRecord(records[i], e.QCDeserializer)
			if err != nil {
				return err
			}
			if emptyNotarization.Vote.Round >= e.round {
				e.round = emptyNotarization.Vote.Round + 1
				e.Epoch = emptyNotarization.Vote.Epoch
			}
			return nil
		}
	}

	return nil
}

// syncFromWal initializes an epoch from the write ahead log.
func (e *Epoch) syncFromWal() error {
	records, err := e.WAL.ReadAll()
	if err != nil {
		return err
	}

	for _, r := range records {
		if len(r) < 2 {
			return fmt.Errorf("malformed record")
		}
		recordType := binary.BigEndian.Uint16(r)
		switch recordType {
		case record.BlockRecordType:
			err = e.syncBlockRecord(r)
		case record.NotarizationRecordType:
			err = e.syncNotarizationRecord(r)
		case record.FinalizationRecordType:
			err = e.syncFinalizationRecord(r)
		case record.EmptyNotarizationRecordType:
			err = e.syncEmptyNotarizationRecord(r)
		case record.EmptyVoteRecordType:
			err = e.syncEmptyVoteRecord(r)
		default:
			e.Logger.Error("undefined record type", zap.Uint16("type", recordType))
			return fmt.Errorf("undefined record type: %d", recordType)
		}
		if err != nil {
			return err
		}
	}
	if err != nil {
		return err
	}
	return e.resumeFromWal(records)
}

// loadLastBlock initializes the epoch with the lastBlock retrieved from storage.
func (e *Epoch) loadLastBlock() error {
	block, _, err := RetrieveLastIndexFromStorage(e.Storage)
	if err != nil {
		return err
	}

	e.lastBlock = block
	return nil
}

func (e *Epoch) Stop() {
	e.finishFn()
}

func (e *Epoch) handleFinalizationCertificateMessage(message *FinalizationCertificate, from NodeID) error {
	e.Logger.Verbo("Received finalization certificate message",
		zap.Stringer("from", from), zap.Uint64("round", message.Finalization.Round), zap.Uint64("seq", message.Finalization.Seq))

	nextSeqToCommit := e.Storage.Height()
	// Ignore finalization certificates for sequences we have already committed
	if nextSeqToCommit > message.Finalization.Seq {
		return nil
	}

	valid, err := IsFinalizationCertificateValid(message, e.quorumSize, e.Logger)
	if err != nil {
		return err
	}
	if !valid {
		e.Logger.Debug("Received an invalid finalization certificate",
			zap.Int("round", int(message.Finalization.Round)),
			zap.Stringer("NodeID", from))
		return nil
	}

	round, exists := e.rounds[message.Finalization.Round]
	if !exists {
		// TODO: delay requesting future fCerts and blocks, since blocks could be in transit
		e.Logger.Debug("Received finalization certificate for a future round", zap.Uint64("round", message.Finalization.Round))
		e.replicationState.collectFutureFinalizationCertificates(message, e.round, nextSeqToCommit)
		return nil
	}

	if round.fCert != nil {
		e.Logger.Debug("Received finalization for an already finalized round", zap.Uint64("round", message.Finalization.Round))
		return nil
	}

	round.fCert = message

	return e.persistFinalizationCertificate(*message)
}

func (e *Epoch) handleFinalizationMessage(message *Finalization, from NodeID) error {
	finalization := message.Finalization

	e.Logger.Verbo("Received finalization message",
		zap.Stringer("from", from), zap.Uint64("round", finalization.Round))

	// Only process a point to point finalizations.
	// This is needed to prevent a malicious node from sending us a finalization of a different node for a future round.
	// Since we only verify the finalization when it's due time, this will effectively block us from saving the real finalization
	// from the real node for a future round.
	if !from.Equals(message.Signature.Signer) {
		e.Logger.Debug("Received a finalization signed by a different party than sent it", zap.Stringer("signer", message.Signature.Signer), zap.Stringer("sender", from))
		return nil
	}

	// Have we already finalized this round?
	round, exists := e.rounds[finalization.Round]

	// If we have not received the proposal yet, we won't have a Round object in e.rounds,
	// yet we may receive the corresponding finalization.
	// This may happen if we're asynchronously verifying the proposal at the moment.
	if !exists && e.round == finalization.Round {
		e.Logger.Debug("Received a finalization for the current round",
			zap.Uint64("round", finalization.Round), zap.Stringer("from", from))
		e.storeFutureFinalization(message, from, finalization.Round)
		return nil
	}

	// This finalization may correspond to a proposal from a future round, or to the proposal of the current round
	// which we are still verifying.
	if e.round < finalization.Round && finalization.Round-e.round < e.maxRoundWindow {
		e.Logger.Debug("Got finalization for a future round", zap.Uint64("round", finalization.Round), zap.Uint64("my round", e.round))
		e.storeFutureFinalization(message, from, finalization.Round)
		return nil
	}

	// Finalization for a future round that is too far in the future
	if !exists {
		e.Logger.Debug("Received finalization for an unknown round", zap.Uint64("ourRound", e.round), zap.Uint64("round", finalization.Round))
		return nil
	}

	if round.fCert != nil {
		e.Logger.Debug("Received finalization for an already finalized round", zap.Uint64("round", finalization.Round))
		return nil
	}

	if !e.isFinalizationValid(message.Signature.Value, finalization, from) {
		return nil
	}

	round.finalizations[string(from)] = message
	e.deleteFutureFinalization(from, finalization.Round)

	return e.maybeCollectFinalizationCertificate(round)
}

func (e *Epoch) storeFutureFinalization(message *Finalization, from NodeID, round uint64) {
	msgsForRound, exists := e.futureMessages[string(from)][round]
	if !exists {
		msgsForRound = &messagesForRound{}
		e.futureMessages[string(from)][round] = msgsForRound
	}
	msgsForRound.finalization = message
}

func (e *Epoch) handleEmptyVoteMessage(message *EmptyVote, from NodeID) error {
	vote := message.Vote

	e.Logger.Verbo("Received empty vote message",
		zap.Stringer("from", from), zap.Uint64("round", vote.Round))

	// Only process point to point empty votes.
	// A node will never need to forward to us someone else's vote.
	if !from.Equals(message.Signature.Signer) {
		e.Logger.Debug("Received an empty vote signed by a different party than sent it",
			zap.Stringer("signer", message.Signature.Signer), zap.Stringer("sender", from))
		return nil
	}

	if e.round > vote.Round {
		e.Logger.Debug("Got vote from a past round",
			zap.Uint64("round", vote.Round), zap.Uint64("my round", e.round), zap.Stringer("from", from))
		return nil
	}

	// TODO: This empty vote may correspond to a future round, so... let future me implement it!
	if e.round < vote.Round { //TODO: only handle it if it's within the max round window (&& vote.Round-e.round < e.maxRoundWindow)
		e.Logger.Debug("Got vote from a future round",
			zap.Uint64("round", vote.Round), zap.Uint64("my round", e.round), zap.Stringer("from", from))
		//TODO: e.storeFutureEmptyVote(message, from, vote.Round)
		return nil
	}

	// Else, this is an empty vote for current round

	e.Logger.Debug("Received an empty vote for the current round",
		zap.Uint64("round", vote.Round), zap.Stringer("from", from))

	signature := message.Signature

	if err := vote.Verify(signature.Value, e.Verifier, signature.Signer); err != nil {
		e.Logger.Debug("ToBeSignedEmptyVote verification failed", zap.Stringer("NodeID", signature.Signer), zap.Error(err))
		return nil
	}

	round := vote.Round

	emptyVotes := e.getOrCreateEmptyVoteSetForRound(round)

	emptyVotes.votes[string(from)] = message

	return e.maybeAssembleEmptyNotarization()
}

func (e *Epoch) getOrCreateEmptyVoteSetForRound(round uint64) *EmptyVoteSet {
	emptyVotes, exists := e.emptyVotes[round]
	if !exists {
		emptyVotes = &EmptyVoteSet{votes: make(map[string]*EmptyVote)}
		e.emptyVotes[round] = emptyVotes
	}
	return emptyVotes
}

func (e *Epoch) handleVoteMessage(message *Vote, from NodeID) error {
	vote := message.Vote

	e.Logger.Verbo("Received vote message",
		zap.Stringer("from", from), zap.Uint64("round", vote.Round))

	// Only process point to point votes.
	// This is needed to prevent a malicious node from sending us a vote of a different node for a future round.
	// Since we only verify the vote when it's due time, this will effectively block us from saving the real vote
	// from the real node for a future round.
	if !from.Equals(message.Signature.Signer) {
		e.Logger.Debug("Received a vote signed by a different party than sent it",
			zap.Stringer("signer", message.Signature.Signer), zap.Stringer("sender", from),
			zap.Stringer("digest", vote.Digest))
		return nil
	}

	// Check if we have timed out on this round
	if e.haveWeAlreadyTimedOutOnThisRound(vote.Round) {
		e.Logger.Debug("Received a vote but already timed out in that round", zap.Uint64("round", vote.Round), zap.Stringer("NodeID", from))
		return nil
	}

	// If we have not received the proposal yet, we won't have a Round object in e.rounds,
	// yet we may receive the corresponding vote.
	// This may happen if we're asynchronously verifying the proposal at the moment.
	if _, exists := e.rounds[vote.Round]; !exists && e.round == vote.Round {
		e.Logger.Debug("Received a vote for the current round",
			zap.Uint64("round", vote.Round), zap.Stringer("from", from))
		e.storeFutureVote(message, from, vote.Round)
		return nil
	}

	// This vote may correspond to a proposal from a future round, or to the proposal of the current round
	// which we are still verifying.
	if e.round < vote.Round && vote.Round-e.round < e.maxRoundWindow {
		e.Logger.Debug("Got vote from a future round",
			zap.Uint64("round", vote.Round), zap.Uint64("my round", e.round), zap.Stringer("from", from))
		e.storeFutureVote(message, from, vote.Round)
		return nil
	}

	round, exists := e.rounds[vote.Round]
	if !exists {
		e.Logger.Debug("Received a vote for a non existent round",
			zap.Uint64("round", vote.Round), zap.Uint64("our round", e.round))
		return nil
	}

	if round.notarization != nil {
		e.Logger.Debug("Round already notarized", zap.Uint64("round", vote.Round))
		return nil
	}

	if !e.isVoteValid(vote) {
		return nil
	}

	// Only verify the vote if we haven't verified it in the past.
	signature := message.Signature
	if _, exists := round.votes[string(signature.Signer)]; !exists {
		if err := vote.Verify(signature.Value, e.Verifier, signature.Signer); err != nil {
			e.Logger.Debug("ToBeSignedVote verification failed", zap.Stringer("NodeID", signature.Signer), zap.Error(err))
			return nil
		}
	}

	e.rounds[vote.Round].votes[string(signature.Signer)] = message
	e.deleteFutureVote(from, vote.Round)

	return e.maybeCollectNotarization()
}

func (e *Epoch) haveWeAlreadyTimedOutOnThisRound(round uint64) bool {
	emptyVotes, exists := e.emptyVotes[round]
	return exists && emptyVotes.timedOut
}

func (e *Epoch) storeFutureVote(message *Vote, from NodeID, round uint64) {
	msgsForRound, exists := e.futureMessages[string(from)][round]
	if !exists {
		msgsForRound = &messagesForRound{}
		e.futureMessages[string(from)][round] = msgsForRound
	}
	msgsForRound.vote = message
}

func (e *Epoch) deleteFutureVote(from NodeID, round uint64) {
	msgsForRound, exists := e.futureMessages[string(from)][round]
	if !exists {
		return
	}
	msgsForRound.vote = nil
}

func (e *Epoch) deleteFutureEmptyNotarization(from NodeID, round uint64) {
	msgsForRound, exists := e.futureMessages[string(from)][round]
	if !exists {
		return
	}
	msgsForRound.emptyNotarization = nil
}

func (e *Epoch) deleteFutureEmptyVote(from NodeID, round uint64) {
	msgsForRound, exists := e.futureMessages[string(from)][round]
	if !exists {
		return
	}
	msgsForRound.emptyVote = nil
}

func (e *Epoch) deleteFutureProposal(from NodeID, round uint64) {
	msgsForRound, exists := e.futureMessages[string(from)][round]
	if !exists {
		return
	}
	msgsForRound.proposal = nil
}

func (e *Epoch) deleteFutureFinalization(from NodeID, round uint64) {
	msgsForRound, exists := e.futureMessages[string(from)][round]
	if !exists {
		return
	}
	msgsForRound.finalization = nil
}

func (e *Epoch) isFinalizationValid(signature []byte, finalization ToBeSignedFinalization, from NodeID) bool {
	if err := finalization.Verify(signature, e.Verifier, from); err != nil {
		e.Logger.Debug("Received a finalization with an invalid signature", zap.Uint64("round", finalization.Round), zap.Error(err))
		return false
	}
	return true
}

func (e *Epoch) isVoteValid(vote ToBeSignedVote) bool {
	// Ignore votes for previous rounds
	if vote.Round < e.round {
		return false
	}

	// Ignore votes for rounds too far ahead
	if vote.Round-e.round > e.maxRoundWindow {
		e.Logger.Debug("Received a vote for a too advanced round",
			zap.Uint64("round", vote.Round), zap.Uint64("my round", e.round))
		return false
	}

	return true
}

func (e *Epoch) maybeCollectFinalizationCertificate(round *Round) error {
	finalizationCount := len(round.finalizations)

	if finalizationCount < e.quorumSize {
		e.Logger.Verbo("Counting finalizations", zap.Uint64("round", e.round), zap.Int("votes", finalizationCount))
		return nil
	}

	return e.assembleFinalizationCertificate(round)
}

func (e *Epoch) assembleFinalizationCertificate(round *Round) error {
	// Divide finalizations into sets that agree on the same metadata
	finalizationsByMD := make(map[string][]*Finalization)

	for _, vote := range round.finalizations {
		key := string(vote.Finalization.Bytes())
		finalizationsByMD[key] = append(finalizationsByMD[key], vote)
	}

	var finalizations []*Finalization

	for _, finalizationsWithTheSameDigest := range finalizationsByMD {
		if len(finalizationsWithTheSameDigest) >= e.quorumSize {
			finalizations = finalizationsWithTheSameDigest
			break
		}
	}

	if len(finalizations) == 0 {
		e.Logger.Debug("Could not find enough finalizations for the same metadata")
		return nil
	}

	fCert, err := NewFinalizationCertificate(e.Logger, e.SignatureAggregator, finalizations)
	if err != nil {
		return err
	}

	round.fCert = &fCert
	return e.persistFinalizationCertificate(fCert)
}

func (e *Epoch) progressRoundsDueToCommit(round uint64) {
	e.Logger.Debug("Progressing rounds due to commit", zap.Uint64("round", round))
	for e.round < round {
		e.increaseRound()
	}
}

func (e *Epoch) persistFinalizationCertificate(fCert FinalizationCertificate) error {
	e.Logger.Debug("Received enough finalizations to finalize a block", zap.Uint64("round", fCert.Finalization.Round))
	// Check to see if we should commit this finalization to the storage as part of a block commit,
	// or otherwise write it to the WAL in order to commit it later.
	startRound := e.round
	nextSeqToCommit := e.Storage.Height()
	if fCert.Finalization.Seq == nextSeqToCommit {
		e.indexFinalizationCertificates(fCert.Finalization.Round)
	} else {
		recordBytes := NewQuorumRecord(fCert.QC.Bytes(), fCert.Finalization.Bytes(), record.FinalizationRecordType)
		if err := e.WAL.Append(recordBytes); err != nil {
			e.Logger.Error("Failed to append finalization certificate record to WAL", zap.Error(err))
			return err
		}

		e.Logger.Debug("Persisted finalization certificate to WAL",
			zap.Uint64("round", fCert.Finalization.Round),
			zap.Uint64("height", nextSeqToCommit),
			zap.Int("size", len(recordBytes)),
			zap.Stringer("digest", fCert.Finalization.BlockHeader.Digest))

		// we receive a finalization certificate for a future round
		e.Logger.Debug("Received a finalization certificate for a future sequence", zap.Uint64("seq", fCert.Finalization.Seq), zap.Uint64("nextSeqToCommit", nextSeqToCommit))
		e.replicationState.collectFutureFinalizationCertificates(&fCert, e.round, nextSeqToCommit)
	}

	finalizationCertificate := &Message{FinalizationCertificate: &fCert}
	e.Comm.Broadcast(finalizationCertificate)

	e.Logger.Debug("Broadcast finalization certificate",
		zap.Uint64("round", fCert.Finalization.Round),
		zap.Stringer("digest", fCert.Finalization.BlockHeader.Digest))

	// If we have progressed to a new round while we committed blocks,
	// start the new round.
	if startRound < e.round {
		return e.startRound()
	}

	return nil
}

<<<<<<< HEAD
func (e *Epoch) indexFinalizationCertificates(startRound uint64) {
	r := startRound
	round, exists := e.rounds[r]
	if !exists {
		e.Logger.Debug("Round not found", zap.Uint64("round", r))
		return
	}
	if round.fCert.Finalization.Seq != e.Storage.Height() {
		e.Logger.Debug("Finalization certificate does not correspond to the next sequence to commit",
			zap.Uint64("seq", round.fCert.Finalization.Seq), zap.Uint64("height", e.Storage.Height()))
		return
	}

	for exists && round.fCert != nil {
		fCert := *round.fCert
		block := round.block
		e.indexFinalizationCertificate(block, fCert)

		// If the round we're committing is too far in the past, don't keep it in the rounds cache.
		if fCert.Finalization.Round+e.maxRoundWindow < e.round {
			delete(e.rounds, fCert.Finalization.Round)
		}
		// Clean up the future messages - Remove all messages we may have stored for the round
		// the finalization is about.
		for _, messagesFromNode := range e.futureMessages {
			delete(messagesFromNode, fCert.Finalization.Round)
		}

		// Check if we can commit the next round
		r++
		round, exists = e.rounds[r]
	}
}

func (e *Epoch) indexFinalizationCertificate(block Block, fCert FinalizationCertificate) {
	e.Storage.Index(block, fCert)
	e.Logger.Info("Committed block",
		zap.Uint64("round", fCert.Finalization.Round),
		zap.Uint64("sequence", fCert.Finalization.Seq),
		zap.Stringer("digest", fCert.Finalization.BlockHeader.Digest))
	e.lastBlock = block

	// We have commited because we have collected a finalization certificate.
	// However, we may have not witnessed a notarization.
	// Regardless of that, we can safely progress to the round succeeding the finalization.
	e.progressRoundsDueToCommit(fCert.Finalization.Round + 1)
=======
func (e *Epoch) maybeAssembleEmptyNotarization() error {
	emptyVotes, exists := e.emptyVotes[e.round]

	// This should never happen, but done for sanity
	if !exists {
		return fmt.Errorf("could not find empty vote set for round %d", e.round)
	}

	// Check if we found a quorum of votes for the same metadata
	quorumSize := e.quorumSize
	popularEmptyVote, signatures, found := findMostPopularEmptyVote(emptyVotes.votes, quorumSize)
	if !found {
		e.Logger.Debug("Could not find empty vote with a quorum or more votes", zap.Uint64("round", e.round))
		return nil
	}

	qc, err := e.SignatureAggregator.Aggregate(signatures)
	if err != nil {
		e.Logger.Error("Could not aggregate empty votes signatures", zap.Error(err), zap.Uint64("round", e.round))
		return nil
	}

	emptyNotarization := &EmptyNotarization{QC: qc, Vote: popularEmptyVote}

	return e.persistEmptyNotarization(emptyNotarization)
}

func findMostPopularEmptyVote(votes map[string]*EmptyVote, quorumSize int) (ToBeSignedEmptyVote, []Signature, bool) {
	votesByBytes := make(map[string][]*EmptyVote)
	for _, vote := range votes {
		key := string(vote.Vote.Bytes())
		votesByBytes[key] = append(votesByBytes[key], vote)
	}

	var popularEmptyVotes []*EmptyVote

	for _, votes := range votesByBytes {
		if len(votes) >= quorumSize {
			popularEmptyVotes = votes
			break
		}
	}

	if len(popularEmptyVotes) == 0 {
		return ToBeSignedEmptyVote{}, nil, false
	}

	sigs := make([]Signature, 0, len(popularEmptyVotes))
	for _, vote := range popularEmptyVotes {
		sigs = append(sigs, vote.Signature)
	}

	return popularEmptyVotes[0].Vote, sigs, true
}

func (e *Epoch) persistEmptyNotarization(emptyNotarization *EmptyNotarization) error {
	emptyNotarizationRecord := NewEmptyNotarizationRecord(emptyNotarization)
	if err := e.WAL.Append(emptyNotarizationRecord); err != nil {
		e.Logger.Error("Failed to append empty block record to WAL", zap.Error(err))
		return err
	}

	e.Logger.Debug("Persisted empty block to WAL",
		zap.Int("size", len(emptyNotarizationRecord)),
		zap.Uint64("round", emptyNotarization.Vote.Round))

	e.emptyVotes[emptyNotarization.Vote.Round].emptyNotarization = emptyNotarization

	notarizationMessage := &Message{EmptyNotarization: emptyNotarization}
	e.Comm.Broadcast(notarizationMessage)

	e.Logger.Debug("Broadcast empty block",
		zap.Uint64("round", emptyNotarization.Vote.Round))

	e.increaseRound()

	return errors.Join(e.startRound(), e.maybeLoadFutureMessages(e.round))
>>>>>>> 90d8fa9b
}

func (e *Epoch) maybeCollectNotarization() error {
	votesForCurrentRound := e.rounds[e.round].votes
	voteCount := len(votesForCurrentRound)

	if voteCount < e.quorumSize {
		from := make([]NodeID, 0, voteCount)
		for _, vote := range votesForCurrentRound {
			from = append(from, vote.Signature.Signer)
		}
		e.Logger.Verbo("Counting votes", zap.Uint64("round", e.round),
			zap.Int("votes", voteCount), zap.String("from", fmt.Sprintf("%s", from)))
		return nil
	}

	// TODO: store votes before receiving the block
	block := e.rounds[e.round].block
	expectedDigest := block.BlockHeader().Digest

	// Ensure we have enough votes for the same digest
	var voteCountForOurDigest int
	for _, vote := range votesForCurrentRound {
		if bytes.Equal(expectedDigest[:], vote.Vote.Digest[:]) {
			voteCountForOurDigest++
		}
	}

	if voteCountForOurDigest < e.quorumSize {
		e.Logger.Verbo("Counting votes for the digest we received from the leader",
			zap.Uint64("round", e.round), zap.Int("votes", voteCount))
		return nil
	}

	notarization, err := NewNotarization(e.Logger, e.SignatureAggregator, votesForCurrentRound, block.BlockHeader())
	if err != nil {
		return err
	}

	return e.persistNotarization(notarization)
}

func (e *Epoch) persistNotarization(notarization Notarization) error {
	record := NewQuorumRecord(notarization.QC.Bytes(), notarization.Vote.Bytes(), record.NotarizationRecordType)

	if err := e.WAL.Append(record); err != nil {
		e.Logger.Error("Failed to append notarization record to WAL", zap.Error(err))
		return err
	}
	e.Logger.Debug("Persisted notarization to WAL",
		zap.Int("size", len(record)),
		zap.Uint64("round", notarization.Vote.Round),
		zap.Stringer("digest", notarization.Vote.BlockHeader.Digest))

	err := e.storeNotarization(notarization)
	if err != nil {
		return err
	}

	notarizationMessage := &Message{Notarization: &notarization}
	e.Comm.Broadcast(notarizationMessage)

	e.Logger.Debug("Broadcast notarization",
		zap.Uint64("round", notarization.Vote.Round),
		zap.Stringer("digest", notarization.Vote.BlockHeader.Digest))

	e.increaseRound()

	return errors.Join(e.doNotarized(notarization.Vote.Round), e.maybeLoadFutureMessages())
}

func (e *Epoch) handleNotarizationMessage(message *Notarization, from NodeID) error {
	vote := message.Vote

	e.Logger.Verbo("Received notarization message",
		zap.Stringer("from", from), zap.Uint64("round", vote.Round))

	// Ignore votes for previous rounds
	if vote.Round < e.round {
		e.Logger.Debug("Received a notarization for an earlier round", zap.Uint64("round", vote.Round))
		return nil
	}

	// Ignore votes for rounds too far ahead
	if vote.Round-e.round > e.maxRoundWindow {
		e.Logger.Debug("Received a notarization for a too advanced round",
			zap.Uint64("round", vote.Round), zap.Uint64("my round", e.round),
			zap.Stringer("NodeID", from))
		return nil
	}

	// Have we already notarized in this round?
	round, exists := e.rounds[vote.Round]
	if !exists {
		e.Logger.Debug("Received a notarization for a non existent round",
			zap.Stringer("NodeID", from))
		return nil
	}

	if round.notarization != nil {
		e.Logger.Debug("Received a notarization for an already notarized round",
			zap.Stringer("NodeID", from))
		return nil
	}

	if !e.isVoteValid(vote) {
		e.Logger.Debug("Notarization contains invalid vote",
			zap.Stringer("NodeID", from))
		return nil
	}

	if err := message.Verify(); err != nil {
		e.Logger.Debug("Notarization quorum certificate is invalid",
			zap.Stringer("NodeID", from), zap.Error(err))
		return nil
	}

	return e.persistNotarization(*message)
}

func (e *Epoch) handleBlockMessage(message *BlockMessage, from NodeID) error {
	block := message.Block
	if block == nil {
		e.Logger.Debug("Got empty block in a BlockMessage")
		return nil
	}

	e.Logger.Verbo("Received block message",
		zap.Stringer("from", from), zap.Uint64("round", block.BlockHeader().Round))

	pendingBlocks := e.sched.Size()
	if pendingBlocks > e.maxPendingBlocks {
		e.Logger.Warn("Too many blocks being verified to ingest another one", zap.Int("pendingBlocks", pendingBlocks))
		return nil
	}

	vote := message.Vote
	from = vote.Signature.Signer

	md := block.BlockHeader()

	e.Logger.Debug("Handling block message", zap.Stringer("digest", md.Digest), zap.Uint64("round", md.Round))

	// Don't bother processing blocks from the past
	if e.round > md.Round {
		return nil
	}

	// The block is for a too high round, we shouldn't handle it as
	// we have only so much memory.
	if md.Round-e.round >= e.maxRoundWindow {
		e.Logger.Debug("Received a block message for a too high round",
			zap.Uint64("round", md.Round), zap.Uint64("our round", e.round))
		return nil
	}

	// Check that the node is a leader for the round corresponding to the block.
	if !LeaderForRound(e.nodes, md.Round).Equals(from) {
		// The block is associated with a round in which the sender is not the leader,
		// it should not be sending us any block at all.
		e.Logger.Debug("Got block from a block proposer that is not the leader of the round", zap.Stringer("NodeID", from), zap.Uint64("round", md.Round))
		return nil
	}

	// Check if we have timed out on this round
	if e.haveWeAlreadyTimedOutOnThisRound(md.Round) {
		e.Logger.Debug("Received a block but already timed out in that round", zap.Uint64("round", md.Round), zap.Stringer("NodeID", from))
		return nil
	}

	// Check if we have verified this message in the past:
	alreadyVerified := e.wasBlockAlreadyVerified(from, md)

	if !alreadyVerified {
		// Ensure the block was voted on by its block producer:

		// 1) Verify block digest corresponds to the digest voted on
		if !bytes.Equal(vote.Vote.Digest[:], md.Digest[:]) {
			e.Logger.Debug("ToBeSignedVote digest mismatches block digest", zap.Stringer("voteDigest", vote.Vote.Digest),
				zap.Stringer("blockDigest", md.Digest))
			return nil
		}
		// 2) Verify the vote is properly signed
		if err := vote.Vote.Verify(vote.Signature.Value, e.Verifier, vote.Signature.Signer); err != nil {
			e.Logger.Debug("ToBeSignedVote verification failed", zap.Stringer("NodeID", vote.Signature.Signer), zap.Error(err))
			return nil
		}
	}

	// If this is a message from a more advanced round,
	// only store it if it is up to `maxRoundWindow` ahead.
	// TODO: test this
	if e.round < md.Round && md.Round-e.round < e.maxRoundWindow {
		e.Logger.Debug("Got block of a future round", zap.Uint64("round", md.Round), zap.Uint64("my round", e.round))
		msgsForRound, exists := e.futureMessages[string(from)][md.Round]
		if !exists {
			msgsForRound = &messagesForRound{}
			e.futureMessages[string(from)][md.Round] = msgsForRound
		}

		// Has this node already sent us a proposal?
		// If so, it cannot send it again.
		if msgsForRound.proposal != nil {
			e.Logger.Debug("Already received a proposal from this node for the round",
				zap.Stringer("NodeID", from), zap.Uint64("round", md.Round))
			return nil
		}

		msgsForRound.proposal = message
		return nil
	}

	if !e.verifyProposalIsPartOfOurChain(block) {
		e.Logger.Debug("Got invalid block in a BlockMessage")
		return nil
	}

	defer e.deleteFutureProposal(from, md.Round)

	// Create a task that will verify the block in the future, after its predecessors have also been verified.
	task := e.createBlockVerificationTask(block, from, vote)

	// isBlockReadyToBeScheduled checks if the block is known to us either from some previous round,
	// or from storage. If so, then we have verified it in the past, since only verified blocks are saved in memory.
	canBeImmediatelyVerified := e.isBlockReadyToBeScheduled(md.Seq, md.Prev)

	// Schedule the block to be verified once its direct predecessor have been verified,
	// or if it can be verified immediately.
	e.Logger.Debug("Scheduling block verification", zap.Uint64("round", md.Round))
	e.sched.Schedule(task, md.Prev, canBeImmediatelyVerified)

	return nil
}

// processFinalizedBlocks processes a block that has a finalization certificate.
// if the block has already been verified, it will index the finalization certificate,
// otherwise it will verify the block first.
func (e *Epoch) processFinalizedBlock(finalizedBlock *FinalizedBlock) error {
	round, exists := e.rounds[finalizedBlock.FCert.Finalization.Round]
	// dont create a block verification task if the block is already in the rounds map
	if exists {
		roundDigest := round.block.BlockHeader().Digest
		seqDigest := finalizedBlock.FCert.Finalization.BlockHeader.Digest
		if !bytes.Equal(roundDigest[:], seqDigest[:]) {
			e.Logger.Warn("Received finalized block that is different from the one we have in the rounds map",
				zap.Stringer("roundDigest", roundDigest), zap.Stringer("seqDigest", seqDigest))
			return nil
		}
		round.fCert = &finalizedBlock.FCert
		e.indexFinalizationCertificates(round.num)
		e.processReplicationState()
		return nil
	}

	pendingBlocks := e.sched.Size()
	if pendingBlocks > e.maxPendingBlocks {
		e.Logger.Warn("Too many blocks being verified to ingest another one", zap.Int("pendingBlocks", pendingBlocks))
		return nil
	}
	md := finalizedBlock.Block.BlockHeader()
	if !e.verifyProposalIsPartOfOurChain(finalizedBlock.Block) {
		e.Logger.Debug("Got invalid block in a BlockMessage")
		return nil
	}

	// Create a task that will verify the block in the future, after its predecessors have also been verified.
	task := e.createBlockFinalizedVerificationTask(*finalizedBlock)

	// isBlockReadyToBeScheduled checks if the block is known to us either from some previous round,
	// or from storage. If so, then we have verified it in the past, since only verified blocks are saved in memory.
	canBeImmediatelyVerified := e.isBlockReadyToBeScheduled(md.Seq, md.Prev)

	// Schedule the block to be verified once its direct predecessor have been verified,
	// or if it can be verified immediately.
	e.Logger.Debug("Scheduling block verification", zap.Uint64("round", md.Round))
	e.sched.Schedule(task, md.Prev, canBeImmediatelyVerified)

	return nil
}

func (e *Epoch) createBlockVerificationTask(block Block, from NodeID, vote Vote) func() Digest {
	return func() Digest {
		md := block.BlockHeader()

		e.Logger.Debug("Block verification started", zap.Uint64("round", md.Round))
		start := time.Now()
		defer func() {
			elapsed := time.Since(start)
			e.Logger.Debug("Block verification ended", zap.Uint64("round", md.Round), zap.Duration("elapsed", elapsed))
		}()

		if err := block.Verify(); err != nil {
			e.Logger.Debug("Failed verifying block", zap.Error(err))
			return md.Digest
		}

		e.lock.Lock()
		defer e.lock.Unlock()

		record := BlockRecord(md, block.Bytes())
		e.WAL.Append(record)

		if !e.storeProposal(block) {
			e.Logger.Warn("Unable to store proposed block for the round", zap.Stringer("NodeID", from), zap.Uint64("round", md.Round))
			return md.Digest
			// TODO: timeout
		}

		e.deleteFutureProposal(from, md.Round)

		// Once we have stored the proposal, we have a Round object for the round.
		// We store the vote to prevent verifying its signature again.
		round, exists := e.rounds[md.Round]
		if !exists {
			// This shouldn't happen, but in case it does, return an error
			e.Logger.Error("programming error: round not found", zap.Uint64("round", md.Round))
			return md.Digest
		}
		round.votes[string(vote.Signature.Signer)] = &vote

		if err := e.doProposed(block); err != nil {
			e.Logger.Warn("Failed voting on block", zap.Error(err))
		}

		return md.Digest
	}
}

func (e *Epoch) createBlockFinalizedVerificationTask(finalizedBlock FinalizedBlock) func() Digest {
	block := finalizedBlock.Block
	return func() Digest {
		md := block.BlockHeader()

		e.Logger.Debug("Block verification started", zap.Uint64("round", md.Round))
		start := time.Now()
		defer func() {
			elapsed := time.Since(start)
			e.Logger.Debug("Block verification ended", zap.Uint64("round", md.Round), zap.Duration("elapsed", elapsed))
		}()

		if err := block.Verify(); err != nil {
			e.Logger.Debug("Failed verifying block", zap.Error(err))
			return md.Digest
		}

		e.lock.Lock()
		defer e.lock.Unlock()

		// we started verifying the block when it was the next sequence to commit, however its
		// possible we received a fCert for this block in the meantime. This check ensures we commit
		// the block only if it is still the next sequence to commit.
		if e.Storage.Height() != md.Seq {
			e.Logger.Debug("Received finalized block that is not the next sequence to commit",
				zap.Uint64("seq", md.Seq), zap.Uint64("height", e.Storage.Height()))
			return md.Digest
		}
		e.indexFinalizationCertificate(block, finalizedBlock.FCert)
		e.processReplicationState()
		err := e.maybeLoadFutureMessages()
		if err != nil {
			e.Logger.Warn("Failed to load future messages", zap.Error(err))
		}

		return md.Digest
	}
}

func (e *Epoch) isBlockReadyToBeScheduled(seq uint64, prev Digest) bool {
	if seq > 0 {
		// A block can be scheduled if its predecessor either exists in storage,
		// or there exists a round object for it.
		// Since we only create a round object after we verify the block,
		// it means we have verified this block in the past.
		_, ok := e.locateBlock(seq-1, prev[:])
		return ok
	}
	// The first block is always ready to be scheduled
	return true
}

func (e *Epoch) wasBlockAlreadyVerified(from NodeID, md BlockHeader) bool {
	var alreadyVerified bool
	msgsForRound, exists := e.futureMessages[string(from)][md.Round]
	if exists && msgsForRound.proposal != nil {
		bh := msgsForRound.proposal.Block.BlockHeader()
		alreadyVerified = bh.Equals(&md)
	}
	return alreadyVerified
}

func (e *Epoch) verifyProposalIsPartOfOurChain(block Block) bool {
	bh := block.BlockHeader()

	if bh.Version != 0 {
		e.Logger.Debug("Got block message with wrong version number, expected 0", zap.Uint8("version", bh.Version))
		return false
	}

	if e.Epoch != bh.Epoch {
		e.Logger.Debug("Got block message but the epoch mismatches our epoch",
			zap.Uint64("our epoch", e.Epoch), zap.Uint64("block epoch", bh.Epoch))
	}

	var expectedSeq uint64
	var expectedPrevDigest Digest

	// Else, either it's not the first block, or we haven't committed the first block, and it is the first block.
	// If it's the latter we have nothing else to do.
	// If it's the former, we need to find the parent of the block and ensure it is correct.
	if bh.Seq > 0 {
		// TODO: we should cache this data, we don't need the block, just the hash and sequence.
		_, found := e.locateBlock(bh.Seq-1, bh.Prev[:])
		if !found {
			e.Logger.Debug("Could not find parent block with given digest",
				zap.Uint64("blockSeq", bh.Seq-1),
				zap.Stringer("digest", bh.Prev))
			// We could not find the parent block, so no way to verify this proposal.
			return false
		}

		// TODO: we need to take into account dummy blocks!
		expectedSeq = bh.Seq
		expectedPrevDigest = bh.Prev
	}

	if bh.Seq != expectedSeq {
		e.Logger.Debug("Received block with an incorrect sequence",
			zap.Uint64("round", bh.Round),
			zap.Uint64("seq", bh.Seq),
			zap.Uint64("expected seq", expectedSeq))
	}

	digest := block.BlockHeader().Digest

	expectedBH := BlockHeader{
		Digest: digest,
		ProtocolMetadata: ProtocolMetadata{
			Round:   e.round,
			Seq:     expectedSeq,
			Epoch:   e.Epoch,
			Prev:    expectedPrevDigest,
			Version: 0,
		},
	}
	return expectedBH.Equals(&bh)
}

// locateBlock locates a block:
// 1) In memory
// 2) Else, on storage.
// Compares to the given digest, and if it's the same, returns it.
// Otherwise, returns false.
func (e *Epoch) locateBlock(seq uint64, digest []byte) (Block, bool) {
	// TODO index rounds by digest too to make it quicker
	// TODO: optimize this by building an index from digest to round
	for _, round := range e.rounds {
		dig := round.block.BlockHeader().Digest
		if bytes.Equal(dig[:], digest) {
			return round.block, true
		}
	}

	height := e.Storage.Height()
	// Not in memory, and no block resides in storage.
	if height == 0 {
		return nil, false
	}

	// If the given block has a sequence that is higher than the last block we committed to storage,
	// we don't have the block in our storage.
	maxSeq := height - 1
	if maxSeq < seq {
		return nil, false
	}

	block, _, ok := e.Storage.Retrieve(seq)
	if !ok {
		return nil, false
	}

	dig := block.BlockHeader().Digest
	if bytes.Equal(dig[:], digest) {
		return block, true
	}

	return nil, false
}

func (e *Epoch) buildBlock() {
	metadata := e.metadata()

	task := e.createBlockBuildingTask(metadata)

	e.Logger.Debug("Scheduling block building", zap.Uint64("round", metadata.Round))
	e.sched.Schedule(task, metadata.Prev, true)
}

func (e *Epoch) createBlockBuildingTask(metadata ProtocolMetadata) func() Digest {
	return func() Digest {
		block, ok := e.BlockBuilder.BuildBlock(e.finishCtx, metadata)
		if !ok {
			e.Logger.Warn("Failed building block")
			return Digest{}
		}

		e.lock.Lock()
		defer e.lock.Unlock()

		e.proposeBlock(block)

		return block.BlockHeader().Digest
	}
}

func (e *Epoch) proposeBlock(block Block) error {
	md := block.BlockHeader()

	// Write record to WAL before broadcasting it, so that
	// if we crash during broadcasting, we know what we sent.

	rawBlock := block.Bytes()
	record := BlockRecord(block.BlockHeader(), rawBlock)
	if err := e.WAL.Append(record); err != nil {
		e.Logger.Error("Failed appending block to WAL", zap.Error(err))
		return err
	}
	e.Logger.Debug("Wrote block to WAL",
		zap.Uint64("round", md.Round),
		zap.Int("size", len(rawBlock)),
		zap.Stringer("digest", md.Digest))

	vote, err := e.voteOnBlock(block)
	if err != nil {
		return err
	}

	proposal := &Message{
		BlockMessage: &BlockMessage{
			Block: block,
			Vote:  vote,
		},
	}

	if !e.storeProposal(block) {
		return errors.New("failed to store block proposed by me")
	}

	e.Comm.Broadcast(proposal)
	e.Logger.Debug("Proposal broadcast",
		zap.Uint64("round", md.Round),
		zap.Int("size", len(rawBlock)),
		zap.Stringer("digest", md.Digest))

	return errors.Join(e.handleVoteMessage(&vote, e.ID), e.maybeLoadFutureMessages())
}

func (e *Epoch) Metadata() ProtocolMetadata {
	e.lock.Lock()
	defer e.lock.Unlock()

	return e.metadata()
}

func (e *Epoch) metadata() ProtocolMetadata {
	var prev Digest
	seq := e.Storage.Height()
	if len(e.rounds) > 0 {
		// Build on top of the latest block
		currMed := e.getHighestRound().block.BlockHeader()
		prev = currMed.Digest
		seq = currMed.Seq + 1
	}

	if e.lastBlock != nil {
		currMed := e.lastBlock.BlockHeader()
		if currMed.Seq+1 >= seq {
			prev = currMed.Digest
			seq = currMed.Seq + 1
		}
	}

	md := ProtocolMetadata{
		Round:   e.round,
		Seq:     seq,
		Epoch:   e.Epoch,
		Prev:    prev,
		Version: 0,
	}
	return md
}

func (e *Epoch) triggerProposalWaitTimeExpired(round uint64) {
	leader := LeaderForRound(e.nodes, round)
	e.Logger.Info("Timed out on block agreement", zap.Uint64("round", round), zap.Stringer("leader", leader))
	// TODO: Actually start the empty block agreement

	md := e.metadata()
	md.Seq-- // e.metadata() returns metadata fit for a new block proposal, but we need the sequence of the previous block proposal.

	emptyVote := ToBeSignedEmptyVote{ProtocolMetadata: md}
	rawSig, err := emptyVote.Sign(e.Signer)
	if err != nil {
		e.Logger.Error("Failed signing message", zap.Error(err))
		return
	}

	emptyVoteRecord := NewEmptyVoteRecord(emptyVote)
	if err := e.WAL.Append(emptyVoteRecord); err != nil {
		e.Logger.Error("Failed appending empty vote", zap.Error(err))
		return
	}

	emptyVotes := e.getOrCreateEmptyVoteSetForRound(round)
	emptyVotes.timedOut = true

	signedEV := EmptyVote{Vote: emptyVote, Signature: Signature{Signer: e.ID, Value: rawSig}}

	// Add our own empty vote to the set
	emptyVotes.votes[string(e.ID)] = &signedEV

	e.Comm.Broadcast(&Message{EmptyVoteMessage: &signedEV})
}

func (e *Epoch) monitorProgress(round uint64) {
	e.Logger.Debug("Monitoring progress", zap.Uint64("round", round))
	ctx, cancelContext := context.WithCancel(context.Background())

	noop := func() {}

	proposalWaitTimeExpired := func() {
		e.lock.Lock()
		defer e.lock.Unlock()

		e.triggerProposalWaitTimeExpired(round)
	}

	var cancelled atomic.Bool

	blockShouldBeBuiltNotification := func() {
		// This invocation blocks until the block builder tells us it's time to build a new block.
		e.BlockBuilder.IncomingBlock(ctx)

		// While we waited, a block might have been notarized.
		// If so, then don't start monitoring for it being notarized.
		if cancelled.Load() {
			return
		}

		e.Logger.Info("It is time to build a block", zap.Uint64("round", round))

		// Once it's time to build a new block, wait a grace period of 'e.maxProposalWait' time,
		// and if the monitor isn't cancelled by then, invoke proposalWaitTimeExpired() above.
		stop := e.monitor.WaitUntil(e.EpochConfig.MaxProposalWait, proposalWaitTimeExpired)

		e.lock.Lock()
		defer e.lock.Unlock()

		// However, if the proposal is notarized before the wait time expires,
		// cancel the above wait procedure.
		e.cancelWaitForBlockNotarization = func() {
			stop()
			e.cancelWaitForBlockNotarization = noop
		}
	}

	// Registers a wait operation that:
	// (1) Waits for the block builder to tell us it thinks it's time to build a new block.
	// (2) Registers a monitor which, if not cancelled earlier, notifies the Epoch about a timeout for this round.
	e.monitor.WaitFor(blockShouldBeBuiltNotification)

	// If we notarize a block for this round we should cancel the monitor,
	// so first stop it and then cancel the context.
	e.cancelWaitForBlockNotarization = func() {
		cancelled.Store(true)
		cancelContext()
		e.cancelWaitForBlockNotarization = noop
	}
}

func (e *Epoch) startRound() error {
	leaderForCurrentRound := LeaderForRound(e.nodes, e.round)

	if e.ID.Equals(leaderForCurrentRound) {
		e.buildBlock()
		return nil
	}

	// We're not the leader, make sure if a block is not notarized within a timely manner,
	// we will agree on an empty block.
	e.monitorProgress(e.round)

	// If we're not the leader, check if we have received a proposal earlier for this round
	msgsForRound, exists := e.futureMessages[string(leaderForCurrentRound)][e.round]
	if !exists || msgsForRound.proposal == nil {
		return nil
	}

	return e.handleBlockMessage(msgsForRound.proposal, leaderForCurrentRound)
}

func (e *Epoch) doProposed(block Block) error {
	vote, err := e.voteOnBlock(block)
	if err != nil {
		return err
	}

	md := block.BlockHeader()

	// We do not write the vote to the WAL as we have written the block itself to the WAL
	// and we can always restore the block and sign it again if needed.
	voteMsg := &Message{
		VoteMessage: &vote,
	}

	e.Logger.Debug("Broadcasting vote",
		zap.Uint64("round", md.Round),
		zap.Stringer("digest", md.Digest))

	e.Comm.Broadcast(voteMsg)
	// Send yourself a vote message
	return e.handleVoteMessage(&vote, e.ID)
}

func (e *Epoch) voteOnBlock(block Block) (Vote, error) {
	vote := ToBeSignedVote{BlockHeader: block.BlockHeader()}
	sig, err := vote.Sign(e.Signer)
	if err != nil {
		return Vote{}, fmt.Errorf("failed signing vote %w", err)
	}

	sv := Vote{
		Signature: Signature{
			Signer: e.ID,
			Value:  sig,
		},
		Vote: vote,
	}
	return sv, nil
}

func (e *Epoch) increaseRound() {
	// In case we're waiting for a block to be notarized, cancel the wait because
	// we advanced to the next round.
	e.cancelWaitForBlockNotarization()

	leader := LeaderForRound(e.nodes, e.round)
	e.Logger.Info("Moving to a new round",
		zap.Uint64("old round", e.round),
		zap.Uint64("new round", e.round+1),
		zap.Stringer("leader", leader))
	e.round++
}

func (e *Epoch) doNotarized(r uint64) error {
	round := e.rounds[r]
	block := round.block

	md := block.BlockHeader()

	f := ToBeSignedFinalization{BlockHeader: md}
	signature, err := f.Sign(e.Signer)
	if err != nil {
		return fmt.Errorf("failed signing vote %w", err)
	}

	sf := Finalization{
		Signature: Signature{
			Signer: e.ID,
			Value:  signature,
		},
		Finalization: ToBeSignedFinalization{
			BlockHeader: md,
		},
	}

	finalizationMsg := &Message{
		Finalization: &sf,
	}
	e.Comm.Broadcast(finalizationMsg)

	if e.haveWeAlreadyTimedOutOnThisRound(r) {
		e.Logger.Info("We have already timed out on this round, will not finalize it", zap.Uint64("round", r))
		return e.startRound()
	}

	err1 := e.startRound()
	err2 := e.handleFinalizationMessage(&sf, e.ID)

	return errors.Join(err1, err2)
}

// stores a notarization in the epoch's memory.
func (e *Epoch) storeNotarization(notarization Notarization) error {
	round := notarization.Vote.Round
	r, exists := e.rounds[round]
	if !exists {
		return fmt.Errorf("attempted to store notarization of a non existent round %d", round)
	}

	r.notarization = &notarization
	return nil
}

func (e *Epoch) maybeLoadFutureMessages() error {
	for {
		round := e.round
		height := e.Storage.Height()

		for from, messagesFromNode := range e.futureMessages {
			if msgs, exists := messagesFromNode[round]; exists {
				if msgs.proposal != nil {
					if err := e.handleBlockMessage(msgs.proposal, NodeID(from)); err != nil {
						return err
					}
				}
				if msgs.vote != nil {
					if err := e.handleVoteMessage(msgs.vote, NodeID(from)); err != nil {
						return err
					}
				}
				if msgs.finalization != nil {
					if err := e.handleFinalizationMessage(msgs.finalization, NodeID(from)); err != nil {
						return err
					}
				}
				if msgs.proposal == nil && msgs.vote == nil && msgs.finalization == nil {
					e.Logger.Debug("Deleting future messages",
						zap.Stringer("from", NodeID(from)), zap.Uint64("round", round))
					delete(messagesFromNode, round)
				}
			} else {
				e.Logger.Debug("No future messages received for this round",
					zap.Stringer("from", NodeID(from)), zap.Uint64("round", round))
			}
		}

		if e.round == round && height == e.Storage.Height() {
			return nil
		}
	}
}

// storeProposal stores a block in the epochs memory(NOT storage).
// it creates a new round with the block and stores it in the rounds map.
func (e *Epoch) storeProposal(block Block) bool {
	md := block.BlockHeader()

	// Have we already received a block from that node?
	// If so, it cannot change its mind and send us a different block.
	if _, exists := e.rounds[md.Round]; exists {
		// We have already received a block for this round in the past, refuse receiving an alternative block.
		// We do this because we may have already voted for a different block.
		// Refuse processing the block to not be coerced into voting for a different block.
		e.Logger.Warn("Already received block for round", zap.Uint64("round", md.Round))
		return false
	}

	round := NewRound(block)
	e.rounds[md.Round] = round

	// We might have received votes and finalizations from future rounds before we received this block.
	// So load the messages into our round data structure now that we have created it.
	e.maybeLoadFutureMessages()

	return true
}

// HandleRequest processes a request and returns a response. It also sends a response to the sender.
func (e *Epoch) HandleReplicationRequest(req *ReplicationRequest, from NodeID) *ReplicationResponse {
	if !e.ReplicationEnabled {
		return &ReplicationResponse{}
	}
	response := &ReplicationResponse{}
	if req.FinalizationCertificateRequest != nil {
		response.FinalizationCertificateResponse = e.handleFinalizationCertificateRequest(req.FinalizationCertificateRequest)
	}

	msg := &Message{ReplicationResponse: response}
	e.Comm.SendMessage(msg, from)
	return response
}

func (e *Epoch) handleFinalizationCertificateRequest(req *FinalizationCertificateRequest) *FinalizationCertificateResponse {
	e.Logger.Debug("Received finalization certificate request", zap.Int("num seqs", len(req.Sequences)))
	seqs := req.Sequences
	slices.Sort(seqs)

	data := make([]FinalizedBlock, len(seqs))
	for i, seq := range seqs {
		block, fCert, found := e.locateSequence(seq)
		if !found {
			// since we are sorted, we can break early
			data = data[:i]
			break
		}
		data[i] = FinalizedBlock{
			Block: block,
			FCert: fCert,
		}
	}

	return &FinalizationCertificateResponse{
		Data: data,
	}
}

func (e *Epoch) locateSequence(seq uint64) (Block, FinalizationCertificate, bool) {
	for _, round := range e.rounds {
		blockSeq := round.block.BlockHeader().Seq
		if blockSeq == seq {
			if round.fCert == nil {
				break
			}

			return round.block, *round.fCert, true
		}
	}

	block, fCert, exists := e.Storage.Retrieve(seq)
	return block, fCert, exists
}

func (e *Epoch) handleReplicationResponse(resp *ReplicationResponse, from NodeID) error {
	var err error
	if resp.FinalizationCertificateResponse != nil {
		err = e.handleFinalizationCertificateResponse(resp.FinalizationCertificateResponse, from)
	}
	return err
}

func (e *Epoch) handleFinalizationCertificateResponse(resp *FinalizationCertificateResponse, from NodeID) error {
	e.Logger.Debug("Received finalization certificate response", zap.String("from", from.String()), zap.Int("num seqs", len(resp.Data)))
	for _, data := range resp.Data {
		if e.round+e.maxRoundWindow < data.FCert.Finalization.Seq {
			e.Logger.Debug("Received finalization certificate for a round that is too far ahead", zap.Uint64("seq", data.FCert.Finalization.Seq))
			// we are too far behind, we should ignore this message
			continue
		}

		err := e.replicationState.StoreFinalizedBlock(data)
		if err != nil {
			e.Logger.Info("Failed to store sequence data", zap.Error(err), zap.Uint64("seq", data.FCert.Finalization.Seq), zap.String("from", from.String()))
			continue
		}
	}

	e.processReplicationState()
	return nil
}

func (e *Epoch) processReplicationState() {
	nextSeqToCommit := e.Storage.Height()
	finalizedBlock, ok := e.replicationState.receivedFinalizationCertificates[nextSeqToCommit]
	if !ok {
		return
	}

	e.replicationState.maybeCollectFutureFinalizationCertificates(e.round, e.Storage.Height())
	e.processFinalizedBlock(&finalizedBlock)
}

func (e *Epoch) getHighestRound() *Round {
	var max uint64
	for _, round := range e.rounds {
		if round.num > max {
			if round.notarization == nil && round.fCert == nil {
				continue
			}
			max = round.num
		}
	}
	return e.rounds[max]
}

func LeaderForRound(nodes []NodeID, r uint64) NodeID {
	n := len(nodes)
	return nodes[r%uint64(n)]
}

func Quorum(n int) int {
	f := (n - 1) / 3
	// Obtained from the equation:
	// Quorum * 2 = N + F + 1
	return (n+f)/2 + 1
}

// messagesFromNode maps nodeIds to the messages it sent in a given round.
type messagesFromNode map[string]map[uint64]*messagesForRound

type messagesForRound struct {
	emptyNotarization *EmptyNotarization
	emptyVote         *EmptyVote
	proposal          *BlockMessage
	vote              *Vote
	finalization      *Finalization
}<|MERGE_RESOLUTION|>--- conflicted
+++ resolved
@@ -160,12 +160,8 @@
 	e.nodes = e.Comm.ListNodes()
 	e.quorumSize = Quorum(len(e.nodes))
 	e.rounds = make(map[uint64]*Round)
-<<<<<<< HEAD
 	e.maxRoundWindow = DefaultMaxRoundWindow
-=======
 	e.emptyVotes = make(map[uint64]*EmptyVoteSet)
-	e.maxRoundWindow = defaultMaxRoundWindow
->>>>>>> 90d8fa9b
 	e.maxPendingBlocks = defaultMaxPendingBlocks
 	e.eligibleNodeIDs = make(map[string]struct{}, len(e.nodes))
 	e.futureMessages = make(messagesFromNode, len(e.nodes))
@@ -827,7 +823,6 @@
 	return nil
 }
 
-<<<<<<< HEAD
 func (e *Epoch) indexFinalizationCertificates(startRound uint64) {
 	r := startRound
 	round, exists := e.rounds[r]
@@ -874,7 +869,8 @@
 	// However, we may have not witnessed a notarization.
 	// Regardless of that, we can safely progress to the round succeeding the finalization.
 	e.progressRoundsDueToCommit(fCert.Finalization.Round + 1)
-=======
+}
+
 func (e *Epoch) maybeAssembleEmptyNotarization() error {
 	emptyVotes, exists := e.emptyVotes[e.round]
 
@@ -952,7 +948,6 @@
 	e.increaseRound()
 
 	return errors.Join(e.startRound(), e.maybeLoadFutureMessages(e.round))
->>>>>>> 90d8fa9b
 }
 
 func (e *Epoch) maybeCollectNotarization() error {
