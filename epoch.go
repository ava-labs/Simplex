// Copyright (C) 2019-2025, Ava Labs, Inc. All rights reserved.
// See the file LICENSE for licensing terms.

package simplex

import (
	"bytes"
	"context"
	"encoding/binary"
	"errors"
	"fmt"
	"simplex/record"
	"slices"
	"sync"
	"sync/atomic"
	"time"

	"go.uber.org/zap"
)

var ErrAlreadyStarted = errors.New("epoch already started")

const (
	DefaultMaxRoundWindow   = 10
	DefaultMaxPendingBlocks = 20

	DefaultMaxProposalWaitTime = 5 * time.Second
)

type EmptyVoteSet struct {
	timedOut          bool
	votes             map[string]*EmptyVote
	emptyNotarization *EmptyNotarization
}

type Round struct {
	num           uint64
	block         VerifiedBlock
	votes         map[string]*Vote // NodeID --> vote
	notarization  *Notarization
	finalizations map[string]*Finalization // NodeID --> vote
	fCert         *FinalizationCertificate
}

func NewRound(block VerifiedBlock) *Round {
	return &Round{
		num:           block.BlockHeader().Round,
		block:         block,
		votes:         make(map[string]*Vote),
		finalizations: make(map[string]*Finalization),
	}
}

type EpochConfig struct {
	MaxProposalWait     time.Duration
	QCDeserializer      QCDeserializer
	Logger              Logger
	ID                  NodeID
	Signer              Signer
	Verifier            SignatureVerifier
	BlockDeserializer   BlockDeserializer
	SignatureAggregator SignatureAggregator
	Comm                Communication
	Storage             Storage
	WAL                 WriteAheadLog
	BlockBuilder        BlockBuilder
	Epoch               uint64
	StartTime           time.Time
	ReplicationEnabled  bool
}

type Epoch struct {
	EpochConfig
	// Runtime
	oneTimeVerifier                *oneTimeVerifier
	sched                          *scheduler
	lock                           sync.Mutex
	lastBlock                      *VerifiedFinalizedBlock // latest block & fcert commited
	canReceiveMessages             atomic.Bool
	finishCtx                      context.Context
	finishFn                       context.CancelFunc
	nodes                          []NodeID
	eligibleNodeIDs                map[string]struct{}
	quorumSize                     int
	rounds                         map[uint64]*Round
	emptyVotes                     map[uint64]*EmptyVoteSet
	futureMessages                 messagesFromNode
	round                          uint64 // The current round we notarize
	maxRoundWindow                 uint64
	maxPendingBlocks               int
	monitor                        *Monitor
	haltedError                    error
	cancelWaitForBlockNotarization context.CancelFunc

	replicationState *ReplicationState
}

func NewEpoch(conf EpochConfig) (*Epoch, error) {
	e := &Epoch{
		EpochConfig: conf,
	}
	return e, e.init()
}

// AdvanceTime hints the engine that the given amount of time has passed.
func (e *Epoch) AdvanceTime(t time.Time) {
	e.monitor.AdvanceTime(t)
}

// HandleMessage notifies the engine about a reception of a message.
func (e *Epoch) HandleMessage(msg *Message, from NodeID) error {
	e.lock.Lock()
	defer e.lock.Unlock()

	// Guard against receiving messages before we are ready to handle them.
	if !e.canReceiveMessages.Load() {
		e.Logger.Warn("Cannot receive a message")
		return nil
	}

	if e.haltedError != nil {
		return e.haltedError
	}

	if from.Equals(e.ID) {
		e.Logger.Warn("Received message from self")
		return nil
	}

	// Guard against receiving messages from unknown nodes
	_, known := e.eligibleNodeIDs[string(from)]
	if !known {
		e.Logger.Warn("Received message from an unknown node", zap.Stringer("nodeID", from))
		return nil
	}

	switch {
	case msg.BlockMessage != nil:
		return e.handleBlockMessage(msg.BlockMessage, from)
	case msg.VoteMessage != nil:
		return e.handleVoteMessage(msg.VoteMessage, from)
	case msg.EmptyVoteMessage != nil:
		return e.handleEmptyVoteMessage(msg.EmptyVoteMessage, from)
	case msg.Notarization != nil:
		return e.handleNotarizationMessage(msg.Notarization, from)
	case msg.EmptyNotarization != nil:
		return e.handleEmptyNotarizationMessage(msg.EmptyNotarization)
	case msg.Finalization != nil:
		return e.handleFinalizationMessage(msg.Finalization, from)
	case msg.FinalizationCertificate != nil:
		return e.handleFinalizationCertificateMessage(msg.FinalizationCertificate, from)
	case msg.ReplicationResponse != nil:
		return e.handleReplicationResponse(msg.ReplicationResponse, from)
	case msg.ReplicationRequest != nil:
		return e.handleReplicationRequest(msg.ReplicationRequest, from)
	default:
		e.Logger.Warn("Invalid message type", zap.Stringer("from", from))
		return nil
	}
}

func (e *Epoch) init() error {
	e.oneTimeVerifier = &oneTimeVerifier{digests: make(map[Digest]verifiedResult)}
	e.sched = NewScheduler(e.Logger)
	e.monitor = NewMonitor(e.StartTime, e.Logger)
	e.cancelWaitForBlockNotarization = func() {}
	e.finishCtx, e.finishFn = context.WithCancel(context.Background())
	e.nodes = e.Comm.ListNodes()
	e.quorumSize = Quorum(len(e.nodes))
	e.rounds = make(map[uint64]*Round)
	e.maxRoundWindow = DefaultMaxRoundWindow
	e.emptyVotes = make(map[uint64]*EmptyVoteSet)
	e.maxPendingBlocks = DefaultMaxPendingBlocks
	e.eligibleNodeIDs = make(map[string]struct{}, len(e.nodes))
	e.futureMessages = make(messagesFromNode, len(e.nodes))
	e.replicationState = NewReplicationState(e.Logger, e.Comm, e.ID, e.maxRoundWindow, e.ReplicationEnabled)

	for _, node := range e.nodes {
		e.futureMessages[string(node)] = make(map[uint64]*messagesForRound)
	}
	for _, node := range e.nodes {
		e.eligibleNodeIDs[string(node)] = struct{}{}
	}
	err := e.loadLastBlock()
	if err != nil {
		return err
	}

	return e.setMetadataFromStorage()
}

func (e *Epoch) Start() error {
	if e.canReceiveMessages.Load() {
		return ErrAlreadyStarted
	}
	// Only init receiving messages once you have initialized the data structures required for it.
	defer func() {
		e.canReceiveMessages.Store(true)
	}()
	return e.restoreFromWal()
}

func (e *Epoch) restoreBlockRecord(r []byte) error {
	block, err := BlockFromRecord(e.BlockDeserializer, r)
	if err != nil {
		return err
	}
	e.rounds[block.BlockHeader().Round] = NewRound(block)
	e.Logger.Info("Block Proposal Recovered From WAL", zap.Uint64("Round", block.BlockHeader().Round))
	return nil
}

func (e *Epoch) restoreNotarizationRecord(r []byte) error {
	notarization, err := NotarizationFromRecord(r, e.QCDeserializer)
	if err != nil {
		return err
	}
	round, exists := e.rounds[notarization.Vote.Round]
	if !exists {
		return fmt.Errorf("could not find round %d, its proposal was probably not persisted earlier", notarization.Vote.Round)
	}
	round.notarization = &notarization
	e.Logger.Info("Notarization Recovered From WAL", zap.Uint64("Round", notarization.Vote.Round))
	return nil
}

func (e *Epoch) restoreEmptyNotarizationRecord(r []byte) error {
	emptyNotarization, err := EmptyNotarizationFromRecord(r, e.QCDeserializer)
	if err != nil {
		return err
	}

	emptyVotes := e.getOrCreateEmptyVoteSetForRound(emptyNotarization.Vote.Round)
	emptyVotes.emptyNotarization = &emptyNotarization
	return nil
}

func (e *Epoch) restoreEmptyVoteRecord(r []byte) error {
	vote, err := ParseEmptyVoteRecord(r)
	if err != nil {
		return err
	}

	emptyVotes := e.getOrCreateEmptyVoteSetForRound(vote.Round)
	emptyVotes.timedOut = true

	signature, err := vote.Sign(e.Signer)
	if err != nil {
		return err
	}

	emptyVote := &EmptyVote{
		Signature: Signature{
			Signer: e.ID,
			Value:  signature,
		},
		Vote: vote,
	}

	emptyVotes.votes[string(e.ID)] = emptyVote

	return nil
}

func (e *Epoch) restoreFinalizationRecord(r []byte) error {
	fCert, err := FinalizationCertificateFromRecord(r, e.QCDeserializer)
	if err != nil {
		return err
	}
	round, ok := e.rounds[fCert.Finalization.Round]
	if !ok {
		return fmt.Errorf("round not found for finalization certificate")
	}
	e.Logger.Info("Finalization Certificate Recovered From WAL", zap.Uint64("Round", fCert.Finalization.Round))
	round.fCert = &fCert
	return nil
}

// resumeFromWal resumes the epoch from the records of the write ahead log.
func (e *Epoch) resumeFromWal(records [][]byte) error {
	if len(records) == 0 {
		return e.startRound()
	}

	lastRecord := records[len(records)-1]
	recordType := binary.BigEndian.Uint16(lastRecord)

	// set the round from the last before syncing from records
	err := e.setMetadataFromRecords(records)
	if err != nil {
		return err
	}

	switch recordType {
	case record.BlockRecordType:
		block, err := BlockFromRecord(e.BlockDeserializer, lastRecord)
		if err != nil {
			return err
		}
		if e.ID.Equals(LeaderForRound(e.nodes, block.BlockHeader().Round)) {
			vote, err := e.voteOnBlock(block)
			if err != nil {
				return err
			}
			proposal := &Message{
				VerifiedBlockMessage: &VerifiedBlockMessage{
					VerifiedBlock: block,
					Vote:          vote,
				},
			}
			// broadcast only if we are the leader
			e.Comm.Broadcast(proposal)
			return e.handleVoteMessage(&vote, e.ID)
		}
		// no need to do anything, just return and handle vote messages for this block
		return nil
	case record.NotarizationRecordType:
		notarization, err := NotarizationFromRecord(lastRecord, e.QCDeserializer)
		if err != nil {
			return err
		}
		lastMessage := Message{Notarization: &notarization}
		e.Comm.Broadcast(&lastMessage)
		return e.doNotarized(notarization.Vote.Round)
	case record.EmptyVoteRecordType:
		ev, err := ParseEmptyVoteRecord(lastRecord)
		if err != nil {
			return err
		}
		round, exists := e.emptyVotes[ev.Round]
		if !exists {
			return fmt.Errorf("round %d not found for empty vote", ev.Round)
		}
		emptyVote, exists := round.votes[string(e.ID)]
		if !exists {
			return fmt.Errorf("could not find my own vote for round %d", ev.Round)
		}
		lastMessage := Message{EmptyVoteMessage: emptyVote}
		e.Comm.Broadcast(&lastMessage)
		return nil
	case record.EmptyNotarizationRecordType:
		emptyNotarization, err := EmptyNotarizationFromRecord(lastRecord, e.QCDeserializer)
		if err != nil {
			return err
		}
		lastMessage := Message{EmptyNotarization: &emptyNotarization}
		e.Comm.Broadcast(&lastMessage)
		return e.startRound()
	case record.FinalizationRecordType:
		fCert, err := FinalizationCertificateFromRecord(lastRecord, e.QCDeserializer)
		if err != nil {
			return err
		}

		finalizationCertificate := &Message{FinalizationCertificate: &fCert}
		e.Comm.Broadcast(finalizationCertificate)

		e.Logger.Debug("Broadcast finalization certificate",
			zap.Uint64("round", fCert.Finalization.Round),
			zap.Stringer("digest", fCert.Finalization.BlockHeader.Digest))

		return e.startRound()
	default:
		return fmt.Errorf("unknown record type (%d)", recordType)
	}
}

func (e *Epoch) setMetadataFromStorage() error {
	// load from storage if no notarization records
	if e.lastBlock == nil {
		return nil
	}

	e.round = e.lastBlock.VerifiedBlock.BlockHeader().Round + 1
	e.Epoch = e.lastBlock.VerifiedBlock.BlockHeader().Epoch
	return nil
}

func (e *Epoch) setMetadataFromRecords(records [][]byte) error {
	// iterate through records to find the last notarization or empty block record
	for i := len(records) - 1; i >= 0; i-- {
		recordType := binary.BigEndian.Uint16(records[i])
		if recordType == record.NotarizationRecordType {
			notarization, err := NotarizationFromRecord(records[i], e.QCDeserializer)
			if err != nil {
				return err
			}
			if notarization.Vote.Round >= e.round {
				e.round = notarization.Vote.Round + 1
				e.Epoch = notarization.Vote.BlockHeader.Epoch
			}
			return nil
		}
		if recordType == record.EmptyNotarizationRecordType {
			emptyNotarization, err := EmptyNotarizationFromRecord(records[i], e.QCDeserializer)
			if err != nil {
				return err
			}
			if emptyNotarization.Vote.Round >= e.round {
				e.round = emptyNotarization.Vote.Round + 1
				e.Epoch = emptyNotarization.Vote.Epoch
			}
			return nil
		}
	}

	return nil
}

// restoreFromWal initializes an epoch from the write ahead log.
func (e *Epoch) restoreFromWal() error {
	records, err := e.WAL.ReadAll()
	if err != nil {
		return err
	}

	for _, r := range records {
		if len(r) < 2 {
			return fmt.Errorf("malformed record")
		}
		recordType := binary.BigEndian.Uint16(r)
		switch recordType {
		case record.BlockRecordType:
			err = e.restoreBlockRecord(r)
		case record.NotarizationRecordType:
			err = e.restoreNotarizationRecord(r)
		case record.FinalizationRecordType:
			err = e.restoreFinalizationRecord(r)
		case record.EmptyNotarizationRecordType:
			err = e.restoreEmptyNotarizationRecord(r)
		case record.EmptyVoteRecordType:
			err = e.restoreEmptyVoteRecord(r)
		default:
			e.Logger.Error("undefined record type", zap.Uint16("type", recordType))
			return fmt.Errorf("undefined record type: %d", recordType)
		}
		if err != nil {
			return err
		}
	}
	if err != nil {
		return err
	}
	return e.resumeFromWal(records)
}

// loadLastBlock initializes the epoch with the lastBlock retrieved from storage.
func (e *Epoch) loadLastBlock() error {
	lastIndex, err := RetrieveLastIndexFromStorage(e.Storage)
	if err != nil {
		return err
	}

	e.lastBlock = lastIndex
	return nil
}

func (e *Epoch) Stop() {
	e.finishFn()
}

func (e *Epoch) handleFinalizationCertificateMessage(message *FinalizationCertificate, from NodeID) error {
	e.Logger.Verbo("Received finalization certificate message",
		zap.Stringer("from", from), zap.Uint64("round", message.Finalization.Round), zap.Uint64("seq", message.Finalization.Seq))

	nextSeqToCommit := e.Storage.Height()
	// Ignore finalization certificates for sequences we have already committed
	if nextSeqToCommit > message.Finalization.Seq {
		return nil
	}

	valid := IsFinalizationCertificateValid(e.eligibleNodeIDs, message, e.quorumSize, e.Logger)
	if !valid {
		e.Logger.Debug("Received an invalid finalization certificate",
			zap.Int("round", int(message.Finalization.Round)),
			zap.Stringer("NodeID", from))
		return nil
	}

	round, exists := e.rounds[message.Finalization.Round]
	if !exists {
		e.handleFinalizationCertificateForPendingOrFutureRound(message, message.Finalization.Round, nextSeqToCommit)
		return nil
	}

	if round.fCert != nil {
		e.Logger.Debug("Received finalization for an already finalized round", zap.Uint64("round", message.Finalization.Round))
		return nil
	}

	round.fCert = message

	return e.persistFinalizationCertificate(*message)
}

func (e *Epoch) handleFinalizationCertificateForPendingOrFutureRound(message *FinalizationCertificate, round uint64, nextSeqToCommit uint64) {
	if round == e.round {
		// delay collecting future finalization certificate if we are verifying the proposal for that round
		// and the fCert is for the current round
		for _, msgs := range e.futureMessages {
			msgForRound, exists := msgs[round]
			if exists && msgForRound.proposal != nil {
				msgForRound.finalizationCertificate = message
				return
			}
		}
	}

	// TODO: delay requesting future fCerts and blocks, since blocks could be in transit
	e.Logger.Debug("Received finalization certificate for a future round", zap.Uint64("round", round))
	e.replicationState.replicateBlocks(message, nextSeqToCommit)
}

func (e *Epoch) handleFinalizationMessage(message *Finalization, from NodeID) error {
	finalization := message.Finalization

	e.Logger.Verbo("Received finalization message",
		zap.Stringer("from", from), zap.Uint64("round", finalization.Round))

	// Only process a point to point finalizations.
	// This is needed to prevent a malicious node from sending us a finalization of a different node for a future round.
	// Since we only verify the finalization when it's due time, this will effectively block us from saving the real finalization
	// from the real node for a future round.
	if !from.Equals(message.Signature.Signer) {
		e.Logger.Debug("Received a finalization signed by a different party than sent it", zap.Stringer("signer", message.Signature.Signer), zap.Stringer("sender", from))
		return nil
	}

	// Have we already finalized this round?
	round, exists := e.rounds[finalization.Round]

	// If we have not received the proposal yet, we won't have a Round object in e.rounds,
	// yet we may receive the corresponding finalization.
	// This may happen if we're asynchronously verifying the proposal at the moment.
	if !exists && e.round == finalization.Round {
		e.Logger.Debug("Received a finalization for the current round",
			zap.Uint64("round", finalization.Round), zap.Stringer("from", from))
		e.storeFutureFinalization(message, from, finalization.Round)
		return nil
	}

	// This finalization may correspond to a proposal from a future round, or to the proposal of the current round
	// which we are still verifying.
	if e.isWithinMaxRoundWindow(finalization.Round) {
		e.Logger.Debug("Got finalization for a future round", zap.Uint64("round", finalization.Round), zap.Uint64("my round", e.round))
		e.storeFutureFinalization(message, from, finalization.Round)
		return nil
	}

	// Finalization for a future round that is too far in the future
	if !exists {
		e.Logger.Debug("Received finalization for an unknown round", zap.Uint64("ourRound", e.round), zap.Uint64("round", finalization.Round))
		return nil
	}

	if round.fCert != nil {
		e.Logger.Debug("Received finalization for an already finalized round", zap.Uint64("round", finalization.Round))
		return nil
	}

	if !e.isFinalizationValid(message.Signature.Value, finalization, from) {
		return nil
	}

	round.finalizations[string(from)] = message
	e.deleteFutureFinalization(from, finalization.Round)

	return e.maybeCollectFinalizationCertificate(round)
}

func (e *Epoch) storeFutureFinalization(message *Finalization, from NodeID, round uint64) {
	msgsForRound, exists := e.futureMessages[string(from)][round]
	if !exists {
		msgsForRound = &messagesForRound{}
		e.futureMessages[string(from)][round] = msgsForRound
	}
	msgsForRound.finalization = message
}

func (e *Epoch) storeFutureNotarization(message *Notarization, from NodeID, round uint64) {
	msgsForRound, exists := e.futureMessages[string(from)][round]
	if !exists {
		msgsForRound = &messagesForRound{}
		e.futureMessages[string(from)][round] = msgsForRound
	}
	msgsForRound.notarization = message
}

func (e *Epoch) handleEmptyVoteMessage(message *EmptyVote, from NodeID) error {
	vote := message.Vote

	e.Logger.Verbo("Received empty vote message",
		zap.Stringer("from", from), zap.Uint64("round", vote.Round))

	// Only process point to point empty votes.
	// A node will never need to forward to us someone else's vote.
	if !from.Equals(message.Signature.Signer) {
		e.Logger.Debug("Received an empty vote signed by a different party than sent it",
			zap.Stringer("signer", message.Signature.Signer), zap.Stringer("sender", from))
		return nil
	}

	if e.round > vote.Round {
		e.Logger.Debug("Got vote from a past round",
			zap.Uint64("round", vote.Round), zap.Uint64("my round", e.round), zap.Stringer("from", from))
		return nil
	}

	// TODO: This empty vote may correspond to a future round, so... let future me implement it!
	if e.round < vote.Round { //TODO: only handle it if it's within the max round window (&& vote.Round-e.round < e.maxRoundWindow)
		e.Logger.Debug("Got empty vote from a future round",
			zap.Uint64("round", vote.Round), zap.Uint64("my round", e.round), zap.Stringer("from", from))
		//TODO: e.storeFutureEmptyVote(message, from, vote.Round)
		return nil
	}

	// Else, this is an empty vote for current round

	e.Logger.Debug("Received an empty vote for the current round",
		zap.Uint64("round", vote.Round), zap.Stringer("from", from))

	signature := message.Signature

	if err := vote.Verify(signature.Value, e.Verifier, signature.Signer); err != nil {
		e.Logger.Debug("ToBeSignedEmptyVote verification failed", zap.Stringer("NodeID", signature.Signer), zap.Error(err))
		return nil
	}

	round := vote.Round

	emptyVotes := e.getOrCreateEmptyVoteSetForRound(round)

	emptyVotes.votes[string(from)] = message

	return e.maybeAssembleEmptyNotarization()
}

func (e *Epoch) getOrCreateEmptyVoteSetForRound(round uint64) *EmptyVoteSet {
	emptyVotes, exists := e.emptyVotes[round]
	if !exists {
		emptyVotes = &EmptyVoteSet{votes: make(map[string]*EmptyVote)}
		e.emptyVotes[round] = emptyVotes
	}
	return emptyVotes
}

func (e *Epoch) handleVoteMessage(message *Vote, from NodeID) error {
	vote := message.Vote

	e.Logger.Verbo("Received vote message",
		zap.Stringer("from", from), zap.Uint64("round", vote.Round), zap.Stringer("digest", vote.Digest))

	// Only process point to point votes.
	// This is needed to prevent a malicious node from sending us a vote of a different node for a future round.
	// Since we only verify the vote when it's due time, this will effectively block us from saving the real vote
	// from the real node for a future round.
	if !from.Equals(message.Signature.Signer) {
		e.Logger.Debug("Received a vote signed by a different party than sent it",
			zap.Stringer("signer", message.Signature.Signer), zap.Stringer("sender", from),
			zap.Stringer("digest", vote.Digest))
		return nil
	}

	if !e.isVoteRoundValid(vote.Round) {
		return nil
	}

	// If we have not received the proposal yet, we won't have a Round object in e.rounds,
	// yet we may receive the corresponding vote.
	// This may happen if we're asynchronously verifying the proposal at the moment.
	if _, exists := e.rounds[vote.Round]; !exists && e.round == vote.Round {
		e.Logger.Debug("Received a vote for the current round",
			zap.Uint64("round", vote.Round), zap.Stringer("from", from))
		e.storeFutureVote(message, from, vote.Round)
		return nil
	}

	// This vote may correspond to a proposal from a future round, or to the proposal of the current round
	// which we are still verifying.
	if e.isWithinMaxRoundWindow(vote.Round) {
		e.Logger.Debug("Got vote from a future round",
			zap.Uint64("round", vote.Round), zap.Uint64("my round", e.round), zap.Stringer("from", from))
		e.storeFutureVote(message, from, vote.Round)
		return nil
	}

	round, exists := e.rounds[vote.Round]
	if !exists {
		e.Logger.Debug("Received a vote for a non existent round",
			zap.Uint64("round", vote.Round), zap.Uint64("our round", e.round))
		return nil
	}

	if round.notarization != nil {
		e.Logger.Debug("Round already notarized", zap.Uint64("round", vote.Round))
		return nil
	}

	// Only verify the vote if we haven't verified it in the past.
	signature := message.Signature
	if _, exists := round.votes[string(signature.Signer)]; !exists {
		if err := vote.Verify(signature.Value, e.Verifier, signature.Signer); err != nil {
			e.Logger.Debug("ToBeSignedVote verification failed", zap.Stringer("NodeID", signature.Signer), zap.Error(err))
			return nil
		}
	}

	e.rounds[vote.Round].votes[string(signature.Signer)] = message
	e.deleteFutureVote(from, vote.Round)

	return e.maybeCollectNotarization()
}

func (e *Epoch) haveWeAlreadyTimedOutOnThisRound(round uint64) bool {
	emptyVotes, exists := e.emptyVotes[round]
	return exists && emptyVotes.timedOut
}

func (e *Epoch) storeFutureVote(message *Vote, from NodeID, round uint64) {
	msgsForRound, exists := e.futureMessages[string(from)][round]
	if !exists {
		msgsForRound = &messagesForRound{}
		e.futureMessages[string(from)][round] = msgsForRound
	}
	msgsForRound.vote = message
}

func (e *Epoch) deleteFutureVote(from NodeID, round uint64) {
	msgsForRound, exists := e.futureMessages[string(from)][round]
	if !exists {
		return
	}
	msgsForRound.vote = nil
}

func (e *Epoch) deleteFutureProposal(from NodeID, round uint64) {
	msgsForRound, exists := e.futureMessages[string(from)][round]
	if !exists {
		return
	}
	msgsForRound.proposal = nil
}

func (e *Epoch) deleteFutureFinalization(from NodeID, round uint64) {
	msgsForRound, exists := e.futureMessages[string(from)][round]
	if !exists {
		return
	}
	msgsForRound.finalization = nil
}

func (e *Epoch) deleteFutureNotarization(from NodeID, round uint64) {
	msgsForRound, exists := e.futureMessages[string(from)][round]
	if !exists {
		return
	}
	msgsForRound.notarization = nil
}

func (e *Epoch) isFinalizationValid(signature []byte, finalization ToBeSignedFinalization, from NodeID) bool {
	if err := finalization.Verify(signature, e.Verifier, from); err != nil {
		e.Logger.Debug("Received a finalization with an invalid signature", zap.Uint64("round", finalization.Round), zap.Error(err))
		return false
	}
	return true
}

func (e *Epoch) isVoteRoundValid(round uint64) bool {
	// Ignore votes for previous rounds
	if round < e.round {
		return false
	}

	// Ignore votes for rounds too far ahead
	if e.isRoundTooFarAhead(round) {
		e.Logger.Debug("Received a vote for a too advanced round",
			zap.Uint64("round", round), zap.Uint64("my round", e.round))
		return false
	}

	return true
}

func (e *Epoch) maybeCollectFinalizationCertificate(round *Round) error {
	finalizationCount := len(round.finalizations)

	if finalizationCount < e.quorumSize {
		e.Logger.Verbo("Counting finalizations", zap.Uint64("round", e.round), zap.Int("votes", finalizationCount))
		return nil
	}

	return e.assembleFinalizationCertificate(round)
}

func (e *Epoch) assembleFinalizationCertificate(round *Round) error {
	// Divide finalizations into sets that agree on the same metadata
	finalizationsByMD := make(map[string][]*Finalization)

	for _, vote := range round.finalizations {
		key := string(vote.Finalization.Bytes())
		finalizationsByMD[key] = append(finalizationsByMD[key], vote)
	}

	var finalizations []*Finalization

	for _, finalizationsWithTheSameDigest := range finalizationsByMD {
		if len(finalizationsWithTheSameDigest) >= e.quorumSize {
			finalizations = finalizationsWithTheSameDigest
			break
		}
	}

	if len(finalizations) == 0 {
		e.Logger.Debug("Could not find enough finalizations for the same metadata")
		return nil
	}

	fCert, err := NewFinalizationCertificate(e.Logger, e.SignatureAggregator, finalizations)
	if err != nil {
		return err
	}

	round.fCert = &fCert
	return e.persistFinalizationCertificate(fCert)
}

func (e *Epoch) progressRoundsDueToCommit(round uint64) {
	e.Logger.Debug("Progressing rounds due to commit", zap.Uint64("round", round), zap.Uint64("current round", e.round))
	for e.round < round {
		e.increaseRound()
	}
}

func (e *Epoch) persistFinalizationCertificate(fCert FinalizationCertificate) error {
	e.Logger.Debug("Received enough finalizations to finalize a block", zap.Uint64("round", fCert.Finalization.Round))
	// Check to see if we should commit this finalization to the storage as part of a block commit,
	// or otherwise write it to the WAL in order to commit it later.
	startRound := e.round
	nextSeqToCommit := e.Storage.Height()
	if fCert.Finalization.Seq == nextSeqToCommit {
		e.indexFinalizationCertificates(fCert.Finalization.Round)
	} else {
		recordBytes := NewQuorumRecord(fCert.QC.Bytes(), fCert.Finalization.Bytes(), record.FinalizationRecordType)
		if err := e.WAL.Append(recordBytes); err != nil {
			e.Logger.Error("Failed to append finalization certificate record to WAL", zap.Error(err))
			return err
		}

		e.Logger.Debug("Persisted finalization certificate to WAL",
			zap.Uint64("round", fCert.Finalization.Round),
			zap.Uint64("height", nextSeqToCommit),
			zap.Int("size", len(recordBytes)),
			zap.Stringer("digest", fCert.Finalization.BlockHeader.Digest))

		// we receive a finalization certificate for a future round
		e.Logger.Debug("Received a finalization certificate for a future sequence", zap.Uint64("seq", fCert.Finalization.Seq), zap.Uint64("nextSeqToCommit", nextSeqToCommit))
		e.replicationState.replicateBlocks(&fCert, nextSeqToCommit)

		if err := e.rebroadcastPastFinalizations(); err != nil {
			return err
		}
	}

	finalizationCertificate := &Message{FinalizationCertificate: &fCert}
	e.Comm.Broadcast(finalizationCertificate)

	e.Logger.Debug("Broadcast finalization certificate",
		zap.Uint64("round", fCert.Finalization.Round),
		zap.Stringer("digest", fCert.Finalization.BlockHeader.Digest))

	// If we have progressed to a new round while we committed blocks,
	// start the new round.
	if startRound < e.round {
		return e.startRound()
	}

	return nil
}

func (e *Epoch) rebroadcastPastFinalizations() error {
	r := e.round

	for {
		if r == 0 {
			return nil
		}
		r--
		round, exists := e.rounds[r]
		if !exists {
			return nil
		}

		// Already collected a finalization certificate
		if round.fCert != nil {
			continue
		}

		// Has notarized this round?
		if round.notarization == nil {
			continue
		}

		var finalizationMessage *Message
		// Try to re-use finalization we created if possible, else create it.
		if finalization, exists := round.finalizations[string(e.ID)]; exists {
			finalizationMessage = &Message{Finalization: finalization}
		} else {
			_, msg, err := e.constructFinalizationMessage(round.notarization.Vote.BlockHeader)
			if err != nil {
				return err
			}
			finalizationMessage = msg
		}
		e.Logger.Debug("Rebroadcasting finalization", zap.Uint64("round", r))
		e.Comm.Broadcast(finalizationMessage)
	}
}

func (e *Epoch) indexFinalizationCertificates(startRound uint64) {
	r := startRound
	round, exists := e.rounds[r]
	if !exists {
		e.Logger.Debug("Round not found", zap.Uint64("round", r))
		return
	}
	if round.fCert.Finalization.Seq != e.Storage.Height() {
		e.Logger.Debug("Finalization certificate does not correspond to the next sequence to commit",
			zap.Uint64("seq", round.fCert.Finalization.Seq), zap.Uint64("height", e.Storage.Height()))
		return
	}

	for exists && round.fCert != nil {
		fCert := *round.fCert
		block := round.block
		e.indexFinalizationCertificate(block, fCert)

		e.deleteRounds(round.num)
		// Clean up the future messages - Remove all messages we may have stored for the round
		// the finalization is about.
		for _, messagesFromNode := range e.futureMessages {
			delete(messagesFromNode, fCert.Finalization.Round)
		}

		// Check if we can commit the next round
		r++
		round, exists = e.rounds[r]
	}
}

func (e *Epoch) indexFinalizationCertificate(block VerifiedBlock, fCert FinalizationCertificate) {
	e.Storage.Index(block, fCert)
	e.Logger.Info("Committed block",
		zap.Uint64("round", fCert.Finalization.Round),
		zap.Uint64("sequence", fCert.Finalization.Seq),
		zap.Stringer("digest", fCert.Finalization.BlockHeader.Digest))
	e.lastBlock = &VerifiedFinalizedBlock{
		VerifiedBlock: block,
		FCert:         fCert,
	}

	// We have commited because we have collected a finalization certificate.
	// However, we may have not witnessed a notarization.
	// Regardless of that, we can safely progress to the round succeeding the finalization.
	e.progressRoundsDueToCommit(fCert.Finalization.Round + 1)
}

func (e *Epoch) maybeAssembleEmptyNotarization() error {
	emptyVotes, exists := e.emptyVotes[e.round]

	// This should never happen, but done for sanity
	if !exists {
		return fmt.Errorf("could not find empty vote set for round %d", e.round)
	}

	// Check if we found a quorum of votes for the same metadata
	quorumSize := e.quorumSize
	popularEmptyVote, signatures, found := findMostPopularEmptyVote(emptyVotes.votes, quorumSize)
	if !found {
		e.Logger.Debug("Could not find empty vote with a quorum or more votes", zap.Uint64("round", e.round))
		return nil
	}

	qc, err := e.SignatureAggregator.Aggregate(signatures)
	if err != nil {
		e.Logger.Error("Could not aggregate empty votes signatures", zap.Error(err), zap.Uint64("round", e.round))
		return nil
	}

	emptyNotarization := &EmptyNotarization{QC: qc, Vote: popularEmptyVote}
	// write to the empty vote set
	emptyVotes.emptyNotarization = emptyNotarization

	// Persist the empty notarization and also broadcast it to everyone
	return e.persistEmptyNotarization(emptyNotarization, true)
}

func findMostPopularEmptyVote(votes map[string]*EmptyVote, quorumSize int) (ToBeSignedEmptyVote, []Signature, bool) {
	votesByBytes := make(map[string][]*EmptyVote)
	for _, vote := range votes {
		key := string(vote.Vote.Bytes())
		votesByBytes[key] = append(votesByBytes[key], vote)
	}

	var popularEmptyVotes []*EmptyVote

	for _, votes := range votesByBytes {
		if len(votes) >= quorumSize {
			popularEmptyVotes = votes
			break
		}
	}

	if len(popularEmptyVotes) == 0 {
		return ToBeSignedEmptyVote{}, nil, false
	}

	sigs := make([]Signature, 0, len(popularEmptyVotes))
	for _, vote := range popularEmptyVotes {
		sigs = append(sigs, vote.Signature)
	}

	return popularEmptyVotes[0].Vote, sigs, true
}

func (e *Epoch) persistEmptyNotarization(emptyNotarization *EmptyNotarization, shouldBroadcast bool) error {
	emptyNotarizationRecord := NewEmptyNotarizationRecord(emptyNotarization)
	if err := e.WAL.Append(emptyNotarizationRecord); err != nil {
		e.Logger.Error("Failed to append empty block record to WAL", zap.Error(err))
		return err
	}

	e.Logger.Debug("Persisted empty block to WAL",
		zap.Int("size", len(emptyNotarizationRecord)),
		zap.Uint64("round", emptyNotarization.Vote.Round))

	if shouldBroadcast {
		notarizationMessage := &Message{EmptyNotarization: emptyNotarization}
		e.Comm.Broadcast(notarizationMessage)
		e.Logger.Debug("Broadcast empty notarization",
			zap.Uint64("round", emptyNotarization.Vote.Round))
	}

	e.increaseRound()

	return errors.Join(e.startRound(), e.maybeLoadFutureMessages())
}

func (e *Epoch) maybeCollectNotarization() error {
	votesForCurrentRound := e.rounds[e.round].votes
	voteCount := len(votesForCurrentRound)

	if voteCount < e.quorumSize {
		from := make([]NodeID, 0, voteCount)
		for _, vote := range votesForCurrentRound {
			from = append(from, vote.Signature.Signer)
		}
		e.Logger.Verbo("Counting votes", zap.Uint64("round", e.round),
			zap.Int("votes", voteCount), zap.String("from", fmt.Sprintf("%s", from)))

		// As a last resort, check if we have received a notarization message for this round
		// by attempting to load it from the future messages.
		return e.maybeLoadFutureMessages()
	}

	// TODO: store votes before receiving the block
	block := e.rounds[e.round].block
	expectedDigest := block.BlockHeader().Digest

	// Ensure we have enough votes for the same digest
	var voteCountForOurDigest int
	for _, vote := range votesForCurrentRound {
		if bytes.Equal(expectedDigest[:], vote.Vote.Digest[:]) {
			voteCountForOurDigest++
		}
	}

	if voteCountForOurDigest < e.quorumSize {
		e.Logger.Warn("Counting votes for the digest we received from the leader",
			zap.Uint64("round", e.round),
			zap.Int("voteForOurDigests", voteCountForOurDigest),
			zap.Int("total votes", voteCount))

		// As a last resort, check if we have received a notarization message for this round
		// by attempting to load it from the future messages.
		return e.maybeLoadFutureMessages()
	}

	notarization, err := NewNotarization(e.Logger, e.SignatureAggregator, votesForCurrentRound, block.BlockHeader())
	if err != nil {
		return err
	}

	return e.persistAndBroadcastNotarization(notarization)
}

func (e *Epoch) writeNotarizationToWal(notarization Notarization) error {
	record := NewQuorumRecord(notarization.QC.Bytes(), notarization.Vote.Bytes(), record.NotarizationRecordType)

	if err := e.WAL.Append(record); err != nil {
		e.Logger.Error("Failed to append notarization record to WAL", zap.Error(err))
		return err
	}

	e.Logger.Debug("Persisted notarization to WAL",
		zap.Int("size", len(record)),
		zap.Uint64("round", notarization.Vote.Round),
		zap.Stringer("digest", notarization.Vote.BlockHeader.Digest))

	return nil
}

func (e *Epoch) persistNotarization(notarization Notarization) error {
	if err := e.writeNotarizationToWal(notarization); err != nil {
		return nil
	}

	err := e.storeNotarization(notarization)
	if err != nil {
		return err
	}

	e.increaseRound()

	return nil
}

func (e *Epoch) persistAndBroadcastNotarization(notarization Notarization) error {
	err := e.persistNotarization(notarization)
	if err != nil {
		return err
	}

	notarizationMessage := &Message{Notarization: &notarization}
	e.Comm.Broadcast(notarizationMessage)

	e.Logger.Debug("Broadcast notarization",
		zap.Uint64("round", notarization.Vote.Round),
		zap.Stringer("digest", notarization.Vote.BlockHeader.Digest))

	return errors.Join(e.doNotarized(notarization.Vote.Round), e.maybeLoadFutureMessages())
}

func (e *Epoch) handleEmptyNotarizationMessage(emptyNotarization *EmptyNotarization) error {
	vote := emptyNotarization.Vote

	e.Logger.Verbo("Received empty notarization message", zap.Uint64("round", vote.Round))

	// Ignore votes for previous rounds
	if !e.isVoteRoundValid(vote.Round) {
		return nil
	}

	// Check if we have collected a notarization or a finalization for this round.
	// If we did, then we don't need to process an empty notarization,
	// because we have a way to progress to the successive round, regardless if
	// it's our current round or not.
	round, exists := e.rounds[vote.Round]
	if exists && (round.notarization != nil || round.fCert != nil) {
		return nil
	}

	// Otherwise, this round is not notarized or finalized yet, so verify the empty notarization and store it.

	if !e.verifyEmptyNotarization(emptyNotarization) {
		return nil
	}

	emptyVotes := e.getOrCreateEmptyVoteSetForRound(vote.Round)
	emptyVotes.emptyNotarization = emptyNotarization
	if e.round != vote.Round {
		e.Logger.Debug("Received empty notarization for a future round",
			zap.Uint64("round", vote.Round), zap.Uint64("our round", e.round))
		return nil
	}

	// The empty notarization is for this round, so store it but don't broadcast it, as we've received it via a broadcast.
	return e.persistEmptyNotarization(emptyNotarization, false)
}

func (e *Epoch) verifyEmptyNotarization(emptyNotarization *EmptyNotarization) bool {
	// Check empty notarization was signed by only eligible nodes
	for _, signer := range emptyNotarization.QC.Signers() {
		if _, exists := e.eligibleNodeIDs[string(signer)]; !exists {
			e.Logger.Warn("Empty notarization quorum certificate contains an unknown signer", zap.Stringer("signer", signer))
			return false
		}
	}

	// Ensure no node signed the empty notarization twice
	doubleSigner, signedTwice := hasSomeNodeSignedTwice(emptyNotarization.QC.Signers(), e.Logger)
	if signedTwice {
		e.Logger.Warn("A node has signed the empty notarization twice", zap.Stringer("signer", doubleSigner))
		return false
	}

	// Check enough signers signed the empty notarization
	if e.quorumSize > len(emptyNotarization.QC.Signers()) {
		e.Logger.Warn("Empty notarization signed by insufficient nodes",
			zap.Int("count", len(emptyNotarization.QC.Signers())),
			zap.Int("Quorum", e.quorumSize))
		return false
	}

	if err := emptyNotarization.Verify(); err != nil {
		e.Logger.Debug("Empty Notarization is invalid", zap.Error(err))
		return false
	}
	return true
}

func (e *Epoch) handleNotarizationMessage(message *Notarization, from NodeID) error {
	vote := message.Vote

	e.Logger.Verbo("Received notarization message",
		zap.Stringer("from", from), zap.Uint64("round", vote.Round))

	if !e.isVoteRoundValid(vote.Round) {
		e.Logger.Debug("Notarization contains invalid vote",
			zap.Stringer("NodeID", from))
		return nil
	}

	if !e.verifyNotarization(message, from) {
		return nil
	}

	// Can we handle this notarization right away or should we handle it later?
	round, exists := e.rounds[vote.Round]
	// If we have already notarized the round, no need to continue
	if exists && round.notarization != nil {
		e.Logger.Debug("Received a notarization for an already notarized round")
		return nil
	}
	// If this notarization is for a round we are currently processing its proposal,
	// or for a future round, then store it for later use.
	if !exists || e.round < vote.Round {
		e.Logger.Debug("Received a notarization for a future round", zap.Uint64("round", vote.Round))
		e.storeFutureNotarization(message, from, vote.Round)
		return nil
	}

	// We are about to persist the notarization, so delete it in case it came from the future messages.
	e.deleteFutureNotarization(from, vote.Round)

	// Else, this is a notarization for the current round, and we have stored the proposal for this round.
	// Note that we don't need to check if we have timed out on this round,
	// because if we had collected an empty notarization for this round, we would have progressed to the next round.
	return e.persistAndBroadcastNotarization(*message)
}

func (e *Epoch) verifyNotarization(message *Notarization, from NodeID) bool {
	// Ensure no node signed the notarization twice
	doubleSigner, signedTwice := hasSomeNodeSignedTwice(message.QC.Signers(), e.Logger)
	if signedTwice {
		e.Logger.Warn("A node has signed the notarization twice", zap.Stringer("signer", doubleSigner))
		return false
	}

	// Check enough signers signed the notarization
	if e.quorumSize > len(message.QC.Signers()) {
		e.Logger.Warn("Notarization certificate signed by insufficient nodes",
			zap.Int("count", len(message.QC.Signers())),
			zap.Int("Quorum", e.quorumSize))
		return false
	}

	// Check notarization was signed by only eligible nodes
	for _, signer := range message.QC.Signers() {
		if _, exists := e.eligibleNodeIDs[string(signer)]; !exists {
			e.Logger.Warn("Notarization quorum certificate contains an unknown signer", zap.Stringer("signer", signer))
			return false
		}
	}

	if err := message.Verify(); err != nil {
		e.Logger.Debug("Notarization quorum certificate is invalid",
			zap.Stringer("NodeID", from), zap.Error(err))
		return false
	}
	return true
}

func (e *Epoch) handleBlockMessage(message *BlockMessage, from NodeID) error {
	block := message.Block
	if block == nil {
		e.Logger.Debug("Got empty block in a BlockMessage")
		return nil
	}

	e.Logger.Verbo("Received block message",
		zap.Stringer("from", from), zap.Uint64("round", block.BlockHeader().Round))

	pendingBlocks := e.sched.Size()
	if pendingBlocks > e.maxPendingBlocks {
		e.Logger.Warn("Too many blocks being verified to ingest another one", zap.Int("pendingBlocks", pendingBlocks))
		return nil
	}

	vote := message.Vote
	from = vote.Signature.Signer

	md := block.BlockHeader()

	e.Logger.Debug("Handling block message", zap.Stringer("digest", md.Digest), zap.Uint64("round", md.Round))

	// Don't bother processing blocks from the past
	if e.round > md.Round {
		return nil
	}

	// The block is for a too high round, we shouldn't handle it as
	// we have only so much memory.
	if e.isRoundTooFarAhead(md.Round) {
		e.Logger.Debug("Received a block message for a too high round",
			zap.Uint64("round", md.Round), zap.Uint64("our round", e.round))
		return nil
	}

	// Check that the node is a leader for the round corresponding to the block.
	if !LeaderForRound(e.nodes, md.Round).Equals(from) {
		// The block is associated with a round in which the sender is not the leader,
		// it should not be sending us any block at all.
		e.Logger.Debug("Got block from a block proposer that is not the leader of the round", zap.Stringer("NodeID", from), zap.Uint64("round", md.Round))
		return nil
	}

	// Check if we have verified this message in the past:
	alreadyVerified := e.wasBlockAlreadyVerified(from, md)

	if !alreadyVerified {
		// Ensure the block was voted on by its block producer:

		// 1) Verify block digest corresponds to the digest voted on
		if !bytes.Equal(vote.Vote.Digest[:], md.Digest[:]) {
			e.Logger.Debug("ToBeSignedVote digest mismatches block digest", zap.Stringer("voteDigest", vote.Vote.Digest),
				zap.Stringer("blockDigest", md.Digest))
			return nil
		}
		// 2) Verify the vote is properly signed
		if err := vote.Vote.Verify(vote.Signature.Value, e.Verifier, vote.Signature.Signer); err != nil {
			e.Logger.Debug("ToBeSignedVote verification failed", zap.Stringer("NodeID", vote.Signature.Signer), zap.Error(err))
			return nil
		}
	}

	// If this is a message from a more advanced round,
	// only store it if it is up to `maxRoundWindow` ahead.
	// TODO: test this
	if e.isWithinMaxRoundWindow(md.Round) {
		e.Logger.Debug("Got block of a future round", zap.Uint64("round", md.Round), zap.Uint64("my round", e.round))
		msgsForRound, exists := e.futureMessages[string(from)][md.Round]
		if !exists {
			msgsForRound = &messagesForRound{}
			e.futureMessages[string(from)][md.Round] = msgsForRound
		}

		// Has this node already sent us a proposal?
		// If so, it cannot send it again.
		if msgsForRound.proposal != nil {
			e.Logger.Debug("Already received a proposal from this node for the round",
				zap.Stringer("NodeID", from), zap.Uint64("round", md.Round))
			return nil
		}

		msgsForRound.proposal = message
		return nil
	}

	if !e.verifyProposalIsPartOfOurChain(block) {
		e.Logger.Debug("Got invalid block in a BlockMessage")
		return nil
	}

	// save in future messages while we are verifying the block
	msgForRound, exists := e.futureMessages[string(from)][md.Round]
	if !exists {
		msgsForRound := &messagesForRound{}
		msgsForRound.proposal = message
		e.futureMessages[string(from)][md.Round] = msgsForRound
	} else {
		msgForRound.proposal = message
	}

	// Create a task that will verify the block in the future, after its predecessors have also been verified.
	task := e.createBlockVerificationTask(e.oneTimeVerifier.Wrap(block), from, vote)

	// isBlockReadyToBeScheduled checks if the block is known to us either from some previous round,
	// or from storage. If so, then we have verified it in the past, since only verified blocks are saved in memory.
	canBeImmediatelyVerified := e.isBlockReadyToBeScheduled(md.Seq, md.Prev)

	// Schedule the block to be verified once its direct predecessor have been verified,
	// or if it can be verified immediately.
	e.Logger.Debug("Scheduling block verification", zap.Uint64("round", md.Round))
	e.sched.Schedule(task, md.Prev, canBeImmediatelyVerified)

	return nil
}

// processFinalizedBlocks processes a block that has a finalization certificate.
// if the block has already been verified, it will index the finalization certificate,
// otherwise it will verify the block first.
func (e *Epoch) processFinalizedBlock(block Block, fCert FinalizationCertificate) error {
	round, exists := e.rounds[fCert.Finalization.Round]
	// dont create a block verification task if the block is already in the rounds map
	if exists {
		roundDigest := round.block.BlockHeader().Digest
		seqDigest := fCert.Finalization.BlockHeader.Digest
		if !bytes.Equal(roundDigest[:], seqDigest[:]) {
			e.Logger.Warn("Received finalized block that is different from the one we have in the rounds map",
				zap.Stringer("roundDigest", roundDigest), zap.Stringer("seqDigest", seqDigest))

			delete(e.rounds, round.num)
			return e.processFinalizedBlock(block, fCert)
		}
		round.fCert = &fCert
		e.indexFinalizationCertificates(round.num)
		return e.processReplicationState()
	}

	pendingBlocks := e.sched.Size()
	if pendingBlocks > e.maxPendingBlocks {
		e.Logger.Warn("Too many blocks being verified to ingest another one", zap.Int("pendingBlocks", pendingBlocks))
		return nil
	}
	md := block.BlockHeader()

	// Create a task that will verify the block in the future, after its predecessors have also been verified.
	task := e.createFinalizedBlockVerificationTask(e.oneTimeVerifier.Wrap(block), fCert)

	// isBlockReadyToBeScheduled checks if the block is known to us either from some previous round,
	// or from storage. If so, then we have verified it in the past, since only verified blocks are saved in memory.
	canBeImmediatelyVerified := e.isBlockReadyToBeScheduled(md.Seq, md.Prev)

	// Schedule the block to be verified once its direct predecessor have been verified,
	// or if it can be verified immediately.
	e.Logger.Debug("Scheduling block verification", zap.Uint64("round", md.Round))
	e.sched.Schedule(task, md.Prev, canBeImmediatelyVerified)

	return nil
}

// processNotarizedBlock processes a block that has a notarization.
// if the block has already been verified, it will persist the notarization,
// otherwise it will verify the block first.
func (e *Epoch) processNotarizedBlock(block Block, notarization *Notarization) error {
	md := block.BlockHeader()
	round, exists := e.rounds[md.Round]

	// dont create a block verification task if the block is already in the rounds map
	if exists {
		// We could have a block in the rounds map, as well as an empty notarization.
		// its important to not create a conflicting notarization for that round.
		emptyVote, exists := e.emptyVotes[md.Round]

		if exists && emptyVote.emptyNotarization != nil {
			e.Logger.Debug("Received notarized block for a round that has an empty notarization",
				zap.Uint64("round", md.Round))
			return nil
		}

		if round.notarization != nil || round.fCert != nil {
			e.Logger.Debug("Round already notarized", zap.Uint64("round", md.Round))
			return nil
		}

		roundDigest := round.block.BlockHeader().Digest
		notarizedDigest := notarization.Vote.BlockHeader.Digest
		if !bytes.Equal(roundDigest[:], notarizedDigest[:]) {
			e.Logger.Warn("Received notarized block that is different from the one we have in the rounds map",
				zap.Stringer("roundDigest", roundDigest), zap.Stringer("notarizedDigest", notarizedDigest))
			// by deleting the round, and recursively calling processNotarizedBlock
			// we will verify this new block and store the notarization.
			delete(e.rounds, md.Round)
			return e.processNotarizedBlock(notarizedBlock)
		}

		if err := e.persistNotarization(*notarization); err != nil {
			e.Logger.Warn("Failed to persist notarization", zap.Error(err))
			e.haltedError = err
			return nil
		}

		return e.processReplicationState()
	}

	pendingBlocks := e.sched.Size()
	if pendingBlocks > e.maxPendingBlocks {
		e.Logger.Warn("Too many blocks being verified to ingest another one", zap.Int("pendingBlocks", pendingBlocks))
		return nil
	}

	// Create a task that will verify the block in the future, after its predecessors have also been verified.
<<<<<<< HEAD
	task := e.createNotarizedBlockVerificationTask(block, *notarization)
=======
	task := e.createNotarizedBlockVerificationTask(e.oneTimeVerifier.Wrap(notarizedBlock.block), notarizedBlock.notarization)
>>>>>>> ceb51382

	// isBlockReadyToBeScheduled checks if the block is known to us either from some previous round,
	// or from storage. If so, then we have verified it in the past, since only verified blocks are saved in memory.
	canBeImmediatelyVerified := e.isBlockReadyToBeScheduled(md.Seq, md.Prev)

	// Schedule the block to be verified once its direct predecessor have been verified,
	// or if it can be verified immediately.
	e.Logger.Debug("Scheduling block verification", zap.Uint64("round", md.Round))
	e.sched.Schedule(task, md.Prev, canBeImmediatelyVerified)

	return nil
}

func (e *Epoch) createBlockVerificationTask(block Block, from NodeID, vote Vote) func() Digest {
	return func() Digest {
		md := block.BlockHeader()

		e.Logger.Debug("Block verification started", zap.Uint64("round", md.Round))
		start := time.Now()
		defer func() {
			elapsed := time.Since(start)
			e.Logger.Debug("Block verification ended", zap.Uint64("round", md.Round), zap.Duration("elapsed", elapsed))
		}()

		verifiedBlock, err := block.Verify(context.Background())
		if err != nil {
			e.Logger.Debug("Failed verifying block", zap.Error(err))
			return md.Digest
		}

		e.lock.Lock()
		defer e.lock.Unlock()

		record := BlockRecord(md, verifiedBlock.Bytes())
		if err := e.WAL.Append(record); err != nil {
			e.haltedError = err
			e.Logger.Error("Failed to append block record to WAL", zap.Error(err))
			return md.Digest
		}

		e.Logger.Debug("Persisted block to WAL",
			zap.Uint64("round", md.Round),
			zap.Stringer("digest", md.Digest))

		e.deleteFutureProposal(from, md.Round)

		if !e.storeProposal(verifiedBlock) {
			e.Logger.Warn("Unable to store proposed block for the round", zap.Stringer("NodeID", from), zap.Uint64("round", md.Round))
			return md.Digest
			// TODO: timeout
		}

		// Check if we have timed out on this round.
		// Although we store the proposal for this round,
		// we refuse to vote for it because we have timed out.
		// We store the proposal only in order to be able to finalize it
		// in case we cannot assemble an empty notarization but eventually
		// this proposal is either notarized or finalized.
		if e.haveWeAlreadyTimedOutOnThisRound(md.Round) {
			e.Logger.Debug("Refusing to vote on block because already timed out in this round", zap.Uint64("round", md.Round), zap.Stringer("NodeID", from))
			return md.Digest
		}

		// Once we have stored the proposal, we have a Round object for the round.
		// We store the vote to prevent verifying its signature again.
		round, exists := e.rounds[md.Round]
		if !exists {
			// This shouldn't happen, but in case it does, return an error
			e.Logger.Error("programming error: round not found", zap.Uint64("round", md.Round))
			return md.Digest
		}
		round.votes[string(vote.Signature.Signer)] = &vote

		if err := e.doProposed(verifiedBlock); err != nil {
			e.Logger.Warn("Failed voting on block", zap.Error(err))
		}

		return md.Digest
	}
}

func (e *Epoch) createFinalizedBlockVerificationTask(block Block, fCert FinalizationCertificate) func() Digest {
	return func() Digest {
		md := block.BlockHeader()

		e.Logger.Debug("Block verification started", zap.Uint64("round", md.Round))
		start := time.Now()
		defer func() {
			elapsed := time.Since(start)
			e.Logger.Debug("Block verification ended", zap.Uint64("round", md.Round), zap.Duration("elapsed", elapsed))
		}()

		verifiedBlock, err := block.Verify(context.Background())
		if err != nil {
			e.Logger.Debug("Failed verifying block", zap.Error(err))
			return md.Digest
		}

		e.lock.Lock()
		defer e.lock.Unlock()

		// we started verifying the block when it was the next sequence to commit, however its
		// possible we received a fCert for this block in the meantime. This check ensures we commit
		// the block only if it is still the next sequence to commit.
		if e.Storage.Height() != md.Seq {
			e.Logger.Debug("Received finalized block that is not the next sequence to commit",
				zap.Uint64("seq", md.Seq), zap.Uint64("height", e.Storage.Height()))
			return md.Digest
		}

		e.indexFinalizationCertificate(verifiedBlock, fCert)
		err = e.processReplicationState()

		if err != nil {
			e.haltedError = err
			e.Logger.Error("Failed to process replication state", zap.Error(err))
			return md.Digest
		}
		err = e.maybeLoadFutureMessages()
		if err != nil {
			e.Logger.Warn("Failed to load future messages", zap.Error(err))
		}

		return md.Digest
	}
}

func (e *Epoch) createNotarizedBlockVerificationTask(block Block, notarization Notarization) func() Digest {
	return func() Digest {
		md := block.BlockHeader()

		e.Logger.Debug("Block verification started", zap.Uint64("round", md.Round))
		start := time.Now()
		defer func() {
			elapsed := time.Since(start)
			e.Logger.Debug("Block verification ended", zap.Uint64("round", md.Round), zap.Duration("elapsed", elapsed))
		}()

		verifiedBlock, err := block.Verify(context.Background())
		if err != nil {
			e.Logger.Debug("Failed verifying block", zap.Error(err))
			return md.Digest
		}

		e.lock.Lock()
		defer e.lock.Unlock()

		// we started verifying the block when we didn't have a notarization, however its
		// possible we received a notarization or empty notarization for this block in the meantime.
		round, ok := e.rounds[md.Round]
		emptyVote, emptyOk := e.emptyVotes[md.Round]
		if (ok && round.notarization != nil) || (emptyOk && emptyVote.emptyNotarization != nil) {
			e.Logger.Debug("Verifying notarized block that already has a notarization for the round",
				zap.Uint64("round", md.Round))
			return md.Digest
		}

		// store the block in rounds
		if !e.storeProposal(verifiedBlock) {
			e.Logger.Warn("Unable to store proposed block for the round", zap.Uint64("round", md.Round))
			return md.Digest
			// TODO: timeout
		}

		round, ok = e.rounds[block.BlockHeader().Round]
		if !ok {
			e.Logger.Warn("Unable to get proposed block for the round", zap.Uint64("round", md.Round))
			return md.Digest
		}
		round.notarization = &notarization

		if err := e.persistNotarization(notarization); err != nil {
			e.haltedError = err
		}

		err = e.processReplicationState()
		if err != nil {
			e.haltedError = err
			e.Logger.Error("Failed to process replication state", zap.Error(err))
			return md.Digest
		}
		err = e.maybeLoadFutureMessages()
		if err != nil {
			e.Logger.Warn("Failed to load future messages", zap.Error(err))
		}

		return md.Digest
	}
}

func (e *Epoch) isBlockReadyToBeScheduled(seq uint64, prev Digest) bool {
	if seq > 0 {
		// A block can be scheduled if its predecessor either exists in storage,
		// or there exists a round object for it.
		// Since we only create a round object after we verify the block,
		// it means we have verified this block in the past.
		_, ok := e.locateBlock(seq-1, prev[:])
		return ok
	}
	// The first block is always ready to be scheduled
	return true
}

func (e *Epoch) wasBlockAlreadyVerified(from NodeID, md BlockHeader) bool {
	var alreadyVerified bool
	msgsForRound, exists := e.futureMessages[string(from)][md.Round]
	if exists && msgsForRound.proposal != nil {
		bh := msgsForRound.proposal.Block.BlockHeader()
		alreadyVerified = bh.Equals(&md)
	}
	return alreadyVerified
}

func (e *Epoch) verifyProposalIsPartOfOurChain(block Block) bool {
	bh := block.BlockHeader()

	if bh.Version != 0 {
		e.Logger.Debug("Got block message with wrong version number, expected 0", zap.Uint8("version", bh.Version))
		return false
	}

	if e.Epoch != bh.Epoch {
		e.Logger.Debug("Got block message but the epoch mismatches our epoch",
			zap.Uint64("our epoch", e.Epoch), zap.Uint64("block epoch", bh.Epoch))
	}

	var expectedSeq uint64
	var expectedPrevDigest Digest

	// Else, either it's not the first block, or we haven't committed the first block, and it is the first block.
	// If it's the latter we have nothing else to do.
	// If it's the former, we need to find the parent of the block and ensure it is correct.
	if bh.Seq > 0 {
		// TODO: we should cache this data, we don't need the block, just the hash and sequence.
		_, found := e.locateBlock(bh.Seq-1, bh.Prev[:])
		if !found {
			e.Logger.Debug("Could not find parent block with given digest",
				zap.Uint64("blockSeq", bh.Seq-1),
				zap.Stringer("digest", bh.Prev))
			// We could not find the parent block, so no way to verify this proposal.
			return false
		}

		// TODO: we need to take into account dummy blocks!
		expectedSeq = bh.Seq
		expectedPrevDigest = bh.Prev
	}

	if bh.Seq != expectedSeq {
		e.Logger.Debug("Received block with an incorrect sequence",
			zap.Uint64("round", bh.Round),
			zap.Uint64("seq", bh.Seq),
			zap.Uint64("expected seq", expectedSeq))
	}

	digest := block.BlockHeader().Digest

	expectedBH := BlockHeader{
		Digest: digest,
		ProtocolMetadata: ProtocolMetadata{
			Round:   e.round,
			Seq:     expectedSeq,
			Epoch:   e.Epoch,
			Prev:    expectedPrevDigest,
			Version: 0,
		},
	}
	return expectedBH.Equals(&bh)
}

// locateBlock locates a block:
// 1) In memory
// 2) Else, on storage.
// Compares to the given digest, and if it's the same, returns it.
// Otherwise, returns false.
func (e *Epoch) locateBlock(seq uint64, digest []byte) (VerifiedBlock, bool) {
	// TODO index rounds by digest too to make it quicker
	// TODO: optimize this by building an index from digest to round
	for _, round := range e.rounds {
		dig := round.block.BlockHeader().Digest
		if bytes.Equal(dig[:], digest) {
			return round.block, true
		}
	}

	height := e.Storage.Height()
	// Not in memory, and no block resides in storage.
	if height == 0 {
		return nil, false
	}

	// If the given block has a sequence that is higher than the last block we committed to storage,
	// we don't have the block in our storage.
	maxSeq := height - 1
	if maxSeq < seq {
		return nil, false
	}

	block, _, ok := e.Storage.Retrieve(seq)
	if !ok {
		return nil, false
	}

	dig := block.BlockHeader().Digest
	if bytes.Equal(dig[:], digest) {
		return block, true
	}

	return nil, false
}

func (e *Epoch) buildBlock() {
	metadata := e.metadata()

	task := e.createBlockBuildingTask(metadata)

	e.Logger.Debug("Scheduling block building", zap.Uint64("round", metadata.Round))
	e.sched.Schedule(task, metadata.Prev, true)
}

func (e *Epoch) createBlockBuildingTask(metadata ProtocolMetadata) func() Digest {
	return func() Digest {
		block, ok := e.BlockBuilder.BuildBlock(e.finishCtx, metadata)
		if !ok {
			e.Logger.Warn("Failed building block")
			return Digest{}
		}

		e.lock.Lock()
		defer e.lock.Unlock()

		e.proposeBlock(block)

		return block.BlockHeader().Digest
	}
}

func (e *Epoch) proposeBlock(block VerifiedBlock) error {
	md := block.BlockHeader()

	// Write record to WAL before broadcasting it, so that
	// if we crash during broadcasting, we know what we sent.

	rawBlock := block.Bytes()
	record := BlockRecord(block.BlockHeader(), rawBlock)
	if err := e.WAL.Append(record); err != nil {
		e.Logger.Error("Failed appending block to WAL", zap.Error(err))
		return err
	}
	e.Logger.Debug("Wrote block to WAL",
		zap.Uint64("round", md.Round),
		zap.Int("size", len(rawBlock)),
		zap.Stringer("digest", md.Digest))

	vote, err := e.voteOnBlock(block)
	if err != nil {
		return err
	}

	proposal := &Message{
		VerifiedBlockMessage: &VerifiedBlockMessage{
			VerifiedBlock: block,
			Vote:          vote,
		},
	}

	if !e.storeProposal(block) {
		return errors.New("failed to store block proposed by me")
	}

	e.Comm.Broadcast(proposal)
	e.Logger.Debug("Proposal broadcast",
		zap.Uint64("round", md.Round),
		zap.Int("size", len(rawBlock)),
		zap.Stringer("digest", md.Digest))

	return errors.Join(e.handleVoteMessage(&vote, e.ID), e.maybeLoadFutureMessages())
}

// Metadata returns the metadata of the next expected block of the epoch.
func (e *Epoch) Metadata() ProtocolMetadata {
	e.lock.Lock()
	defer e.lock.Unlock()

	return e.metadata()
}

func (e *Epoch) metadata() ProtocolMetadata {
	var prev Digest
	seq := e.Storage.Height()

	highestRound := e.getHighestRound()
	if highestRound != nil {
		// Build on top of the latest block
		currMed := highestRound.block.BlockHeader()
		prev = currMed.Digest
		seq = currMed.Seq + 1
	}

	if e.lastBlock != nil {
		currMed := e.lastBlock.VerifiedBlock.BlockHeader()
		if currMed.Seq+1 >= seq {
			prev = currMed.Digest
			seq = currMed.Seq + 1
		}
	}

	md := ProtocolMetadata{
		Round:   e.round,
		Seq:     seq,
		Epoch:   e.Epoch,
		Prev:    prev,
		Version: 0,
	}
	return md
}

func (e *Epoch) triggerProposalWaitTimeExpired(round uint64) {
	leader := LeaderForRound(e.nodes, round)
	e.Logger.Info("Timed out on block agreement", zap.Uint64("round", round), zap.Stringer("leader", leader))
	// TODO: Actually start the empty block agreement

	md := e.metadata()
	md.Seq-- // e.metadata() returns metadata fit for a new block proposal, but we need the sequence of the previous block proposal.

	emptyVote := ToBeSignedEmptyVote{ProtocolMetadata: md}
	rawSig, err := emptyVote.Sign(e.Signer)
	if err != nil {
		e.Logger.Error("Failed signing message", zap.Error(err))
		return
	}

	emptyVoteRecord := NewEmptyVoteRecord(emptyVote)
	if err := e.WAL.Append(emptyVoteRecord); err != nil {
		e.Logger.Error("Failed appending empty vote", zap.Error(err))
		return
	}
	e.Logger.Debug("Persisted empty vote to WAL",
		zap.Uint64("round", round),
		zap.Int("size", len(emptyVoteRecord)))

	emptyVotes := e.getOrCreateEmptyVoteSetForRound(round)
	emptyVotes.timedOut = true

	signedEV := EmptyVote{Vote: emptyVote, Signature: Signature{Signer: e.ID, Value: rawSig}}

	// Add our own empty vote to the set
	emptyVotes.votes[string(e.ID)] = &signedEV

	e.Comm.Broadcast(&Message{EmptyVoteMessage: &signedEV})

	if err := e.maybeAssembleEmptyNotarization(); err != nil {
		e.Logger.Error("Failed assembling empty notarization", zap.Error(err))
		e.haltedError = err
	}
}

func (e *Epoch) monitorProgress(round uint64) {
	e.Logger.Debug("Monitoring progress", zap.Uint64("round", round))
	ctx, cancelContext := context.WithCancel(context.Background())

	noop := func() {}

	proposalWaitTimeExpired := func() {
		e.lock.Lock()
		defer e.lock.Unlock()
		e.triggerProposalWaitTimeExpired(round)
	}

	var cancelled atomic.Bool

	blockShouldBeBuiltNotification := func() {
		// This invocation blocks until the block builder tells us it's time to build a new block.
		e.BlockBuilder.IncomingBlock(ctx)
		// While we waited, a block might have been notarized.
		// If so, then don't start monitoring for it being notarized.
		if cancelled.Load() {
			return
		}

		e.Logger.Info("It is time to build a block", zap.Uint64("round", round))

		// Once it's time to build a new block, wait a grace period of 'e.maxProposalWait' time,
		// and if the monitor isn't cancelled by then, invoke proposalWaitTimeExpired() above.
		stop := e.monitor.WaitUntil(e.EpochConfig.MaxProposalWait, proposalWaitTimeExpired)

		e.lock.Lock()
		defer e.lock.Unlock()

		// However, if the proposal is notarized before the wait time expires,
		// cancel the above wait procedure.
		e.cancelWaitForBlockNotarization = func() {
			stop()
			e.cancelWaitForBlockNotarization = noop
		}
	}

	// Registers a wait operation that:
	// (1) Waits for the block builder to tell us it thinks it's time to build a new block.
	// (2) Registers a monitor which, if not cancelled earlier, notifies the Epoch about a timeout for this round.
	e.monitor.WaitFor(blockShouldBeBuiltNotification)

	// If we notarize a block for this round we should cancel the monitor,
	// so first stop it and then cancel the context.
	e.cancelWaitForBlockNotarization = func() {
		cancelled.Store(true)
		cancelContext()
		e.cancelWaitForBlockNotarization = noop
	}
}

func (e *Epoch) startRound() error {
	leaderForCurrentRound := LeaderForRound(e.nodes, e.round)

	if e.ID.Equals(leaderForCurrentRound) {
		e.buildBlock()
		return nil
	}

	// We're not the leader, make sure if a block is not notarized within a timely manner,
	// we will agree on an empty block.
	e.monitorProgress(e.round)

	// If we're not the leader, check if we have received a proposal earlier for this round
	msgsForRound, exists := e.futureMessages[string(leaderForCurrentRound)][e.round]
	if !exists || msgsForRound.proposal == nil {
		return nil
	}

	return e.handleBlockMessage(msgsForRound.proposal, leaderForCurrentRound)
}

func (e *Epoch) doProposed(block VerifiedBlock) error {
	vote, err := e.voteOnBlock(block)
	if err != nil {
		return err
	}

	md := block.BlockHeader()

	// We do not write the vote to the WAL as we have written the block itself to the WAL
	// and we can always restore the block and sign it again if needed.
	voteMsg := &Message{
		VoteMessage: &vote,
	}

	e.Logger.Debug("Broadcasting vote",
		zap.Uint64("round", md.Round),
		zap.Stringer("digest", md.Digest))

	e.Comm.Broadcast(voteMsg)
	// Send yourself a vote message
	return e.handleVoteMessage(&vote, e.ID)
}

func (e *Epoch) voteOnBlock(block VerifiedBlock) (Vote, error) {
	vote := ToBeSignedVote{BlockHeader: block.BlockHeader()}
	sig, err := vote.Sign(e.Signer)
	if err != nil {
		return Vote{}, fmt.Errorf("failed signing vote %w", err)
	}

	sv := Vote{
		Signature: Signature{
			Signer: e.ID,
			Value:  sig,
		},
		Vote: vote,
	}
	return sv, nil
}

// deletesRounds deletes all the rounds before [round] in the rounds map.
func (e *Epoch) deleteRounds(round uint64) {
	for i, r := range e.rounds {
		if r.num+e.maxRoundWindow < round {
			delete(e.rounds, i)
		}
	}
}

func (e *Epoch) deleteEmptyVoteForPreviousRound() {
	if e.round == 0 {
		return
	}
	delete(e.emptyVotes, e.round-1)
}

func (e *Epoch) increaseRound() {
	// In case we're waiting for a block to be notarized, cancel the wait because
	// we advanced to the next round.
	e.cancelWaitForBlockNotarization()

	e.deleteEmptyVoteForPreviousRound()

	leader := LeaderForRound(e.nodes, e.round)
	e.Logger.Info("Moving to a new round",
		zap.Uint64("old round", e.round),
		zap.Uint64("new round", e.round+1),
		zap.Stringer("leader", leader))
	e.round++
}

func (e *Epoch) doNotarized(r uint64) error {
	if e.haveWeAlreadyTimedOutOnThisRound(r) {
		e.Logger.Info("We have already timed out on this round, will not finalize it", zap.Uint64("round", r))
		return e.startRound()
	}

	round := e.rounds[r]
	block := round.block

	md := block.BlockHeader()

	finalization, finalizationMsg, err := e.constructFinalizationMessage(md)
	if err != nil {
		return err
	}
	e.Comm.Broadcast(finalizationMsg)

	err1 := e.startRound()
	err2 := e.handleFinalizationMessage(&finalization, e.ID)

	return errors.Join(err1, err2)
}

func (e *Epoch) constructFinalizationMessage(md BlockHeader) (Finalization, *Message, error) {
	f := ToBeSignedFinalization{BlockHeader: md}
	signature, err := f.Sign(e.Signer)
	if err != nil {
		return Finalization{}, nil, fmt.Errorf("failed signing vote %w", err)
	}

	finalization := Finalization{
		Signature: Signature{
			Signer: e.ID,
			Value:  signature,
		},
		Finalization: ToBeSignedFinalization{
			BlockHeader: md,
		},
	}

	finalizationMsg := &Message{
		Finalization: &finalization,
	}
	return finalization, finalizationMsg, nil
}

// stores a notarization in the epoch's memory.
func (e *Epoch) storeNotarization(notarization Notarization) error {
	round := notarization.Vote.Round
	r, exists := e.rounds[round]
	if !exists {
		return fmt.Errorf("attempted to store notarization of a non existent round %d", round)
	}

	r.notarization = &notarization
	return nil
}

func (e *Epoch) maybeLoadFutureMessages() error {
	for {
		round := e.round
		height := e.Storage.Height()

		for from, messagesFromNode := range e.futureMessages {
			if msgs, exists := messagesFromNode[round]; exists {
				if msgs.proposal != nil {
					if err := e.handleBlockMessage(msgs.proposal, NodeID(from)); err != nil {
						return err
					}
				}
				if msgs.finalizationCertificate != nil {
					if err := e.handleFinalizationCertificateMessage(msgs.finalizationCertificate, NodeID(from)); err != nil {
						return err
					}
				}
				if msgs.vote != nil {
					if err := e.handleVoteMessage(msgs.vote, NodeID(from)); err != nil {
						return err
					}
				}
				if msgs.notarization != nil {
					if err := e.handleNotarizationMessage(msgs.notarization, NodeID(from)); err != nil {
						return err
					}
				}
				if msgs.finalization != nil {
					if err := e.handleFinalizationMessage(msgs.finalization, NodeID(from)); err != nil {
						return err
					}
				}
				if e.futureMessagesForRoundEmpty(msgs) {
					e.Logger.Debug("Deleting future messages",
						zap.Stringer("from", NodeID(from)), zap.Uint64("round", round))
					delete(messagesFromNode, round)
				}
			} else {
				e.Logger.Debug("No future messages received for this round",
					zap.Stringer("from", NodeID(from)), zap.Uint64("round", round))
			}
		}

		emptyVotes, exists := e.emptyVotes[round]
		if exists {
			if emptyVotes.emptyNotarization != nil {
				if err := e.handleEmptyNotarizationMessage(emptyVotes.emptyNotarization); err != nil {
					return err
				}
			} else {
				for from, vote := range emptyVotes.votes {
					if err := e.handleEmptyVoteMessage(vote, NodeID(from)); err != nil {
						return err
					}
				}
			}
		}

		if e.round == round && height == e.Storage.Height() {
			return nil
		}
	}
}

func (e *Epoch) futureMessagesForRoundEmpty(msgs *messagesForRound) bool {
	return msgs.proposal == nil && msgs.vote == nil && msgs.finalization == nil &&
		msgs.notarization == nil && msgs.finalizationCertificate != nil
}

// storeProposal stores a block in the epochs memory(NOT storage).
// it creates a new round with the block and stores it in the rounds map.
func (e *Epoch) storeProposal(block VerifiedBlock) bool {
	md := block.BlockHeader()

	// Have we already received a block from that node?
	// If so, it cannot change its mind and send us a different block.
	if _, exists := e.rounds[md.Round]; exists {
		// We have already received a block for this round in the past, refuse receiving an alternative block.
		// We do this because we may have already voted for a different block.
		// Refuse processing the block to not be coerced into voting for a different block.
		e.Logger.Warn("Already received block for round", zap.Uint64("round", md.Round))
		return false
	}

	round := NewRound(block)
	e.rounds[md.Round] = round

	// We might have received votes and finalizations from future rounds before we received this block.
	// So load the messages into our round data structure now that we have created it.
	e.maybeLoadFutureMessages()

	return true
}

// HandleRequest processes a request and returns a response. It also sends a response to the sender.
func (e *Epoch) handleReplicationRequest(req *ReplicationRequest, from NodeID) error {
	e.Logger.Debug("Received replication request", zap.Stringer("from", from), zap.Int("num seqs", len(req.Seqs)), zap.Uint64("latest round", req.LatestRound))
	if !e.ReplicationEnabled {
		return nil
	}
	response := &VerifiedReplicationResponse{}

	latestRound := e.getLatestVerifiedQuorumRound()

	if latestRound != nil && latestRound.GetRound() > req.LatestRound {
		response.LatestRound = latestRound
	}

	seqs := req.Seqs
	slices.Sort(seqs)
	data := make([]VerifiedQuorumRound, len(seqs))
	for i, seq := range seqs {
		quorumRound := e.locateQuorumRecord(seq)
		if quorumRound == nil {
			// since we are sorted, we can break early
			data = data[:i]
			break
		}

		data[i] = *quorumRound
	}

	response.Data = data
	msg := &Message{VerifiedReplicationResponse: response}
	e.Comm.SendMessage(msg, from)
	return nil
}

// locateQuorumRecord locates a block with a notarization or finalization certificate in the epochs memory or storage.
func (e *Epoch) locateQuorumRecord(seq uint64) *VerifiedQuorumRound {
	for _, round := range e.rounds {
		blockSeq := round.block.BlockHeader().Seq
		if blockSeq == seq {
			if round.fCert == nil && round.notarization == nil {
				break
			}
			return &VerifiedQuorumRound{
				VerifiedBlock: round.block,
				Notarization:  round.notarization,
				FCert:         round.fCert,
			}
		}
	}

	block, fCert, exists := e.Storage.Retrieve(seq)
	if exists {
		return &VerifiedQuorumRound{
			VerifiedBlock: block,
			FCert:         &fCert,
		}
	}

	return nil
}

func (e *Epoch) handleReplicationResponse(resp *ReplicationResponse, from NodeID) error {
	if !e.ReplicationEnabled {
		return nil
	}

	e.Logger.Debug("Received replication response", zap.Stringer("from", from), zap.Int("num seqs", len(resp.Data)), zap.Stringer("latest round", resp.LatestRound))
	nextSeqToCommit := e.Storage.Height()

	for _, data := range resp.Data {
		if err := data.IsWellFormed(); err != nil {
			e.Logger.Debug("Malformed Quorum Round Received", zap.Error(err))
			continue
		}

		if nextSeqToCommit > data.GetSequence() {
			e.Logger.Debug("Received quorum round for a seq that is too far behind", zap.Uint64("seq", data.GetSequence()))
			continue
		}

		if data.GetSequence() > nextSeqToCommit+e.maxRoundWindow {
			e.Logger.Debug("Received quorum round for a seq that is too far ahead", zap.Uint64("seq", data.GetSequence()))
			// we are too far behind, we should ignore this message
			continue
		}

		if err := e.verifyQuorumRound(data); err != nil {
			e.Logger.Debug("Received invalid quorum round", zap.Uint64("seq", data.GetSequence()), zap.Stringer("from", from))
			continue
		}

		e.replicationState.StoreQuorumRound(data)
	}

	if err := e.processLatestRoundReceived(resp.LatestRound); err != nil {
		e.Logger.Debug("Failed processing latest round", zap.Error(err))
		return nil
	}

	return e.processReplicationState()
}

func (e *Epoch) verifyQuorumRound(q QuorumRound) error {
	if err := q.Verify(); err != nil {
		return err
	}

	if q.FCert != nil {
		// extra check needed if we have a finalized block
		valid := IsFinalizationCertificateValid(e.eligibleNodeIDs, q.FCert, e.quorumSize, e.Logger)
		if !valid {
			return errors.New("invalid finalization certificate")
		}
	}

	return nil
}

func (e *Epoch) processEmptyNotarization(emptyNotarization *EmptyNotarization) error {
	emptyVotes := e.getOrCreateEmptyVoteSetForRound(emptyNotarization.Vote.Round)
	emptyVotes.emptyNotarization = emptyNotarization

	err := e.persistEmptyNotarization(emptyVotes.emptyNotarization, false)
	if err != nil {
		return err
	}

	return e.processReplicationState()
}

func (e *Epoch) processLatestRoundReceived(latestRound *QuorumRound) error {
	if latestRound == nil {
		return nil
	}

	// make sure the latest round is well formed
	if err := latestRound.IsWellFormed(); err != nil {
		e.Logger.Debug("Received invalid latest round", zap.Error(err))
		return err
	}

	if err := e.verifyQuorumRound(*latestRound); err != nil {
		e.Logger.Debug("Received invalid latest round", zap.Error(err))
		return err
	}

	e.replicationState.StoreQuorumRound(*latestRound)
	return nil
}

func (e *Epoch) processReplicationState() error {
	nextSeqToCommit := e.Storage.Height()

	// check if we are done replicating and should start a new round
	if e.replicationState.isReplicationComplete(nextSeqToCommit, e.round) {
		// TODO: an adversarial node can send multiple empty replication responses, causing us
		// to call start round multiple times. This is potentially bad if we are the leader, since we will
		// propose multiple blocks for the same round.
		return e.startRound()
	}

	e.replicationState.maybeCollectFutureSequences(e.Storage.Height())

	// first we check if we can commit the next sequence, it is ok to try and commit the next sequence
	// directly, since if there are any empty notarizations, `indexFinalizationCertificate` will
	// increment the round properly.
	block, fCert, exists := e.replicationState.GetFinalizedBlockForSequence(nextSeqToCommit)
	if exists {
		delete(e.replicationState.receivedQuorumRounds, block.BlockHeader().Round)
		return e.processFinalizedBlock(block, fCert)
	}

	qRound, ok := e.replicationState.receivedQuorumRounds[e.round]
	if ok && qRound.Notarization != nil {
		delete(e.replicationState.receivedQuorumRounds, e.round)
		return e.processNotarizedBlock(qRound.Block, qRound.Notarization)
	}

	// the current round is an empty notarization
	if ok && qRound.EmptyNotarization != nil {
		delete(e.replicationState.receivedQuorumRounds, qRound.GetRound())
		return e.processEmptyNotarization(qRound.EmptyNotarization)
	}

	roundAdvanced, err := e.maybeAdvanceRoundFromEmptyNotarizations()
	if err != nil {
		return err
	}
	if roundAdvanced {
		return e.processReplicationState()
	}

	return nil
}

// maybeAdvanceRoundFromEmptyNotarizations advances the round if
// there is an empty notarization for the current sequence.
//
// For example, say we have the following QuorumRounds
//
//	QRound1 { round 1, seq 1 }
//	QRound2 { round 8, seq 1 }
//
// in this case we can infer there was 8-1 empty notarizations during rounds [2, 8].
func (e *Epoch) maybeAdvanceRoundFromEmptyNotarizations() (bool, error) {
	round := e.round
	expectedSeq := e.metadata().Seq

	nextSeqQuorum := e.replicationState.GetQuroumRoundWithSeq(expectedSeq)
	if nextSeqQuorum != nil {
		// num empty notarizations
		for range nextSeqQuorum.GetRound() - round {
			e.increaseRound()
		}
		return true, nil
	}

	// if there is no sequence, then maybe there is one with the same sequence but an empty notarization
	sameSeqQuorum := e.replicationState.GetQuroumRoundWithSeq(expectedSeq - 1)
	if sameSeqQuorum != nil && sameSeqQuorum.EmptyNotarization != nil {
		// num empty notarizations
		for range sameSeqQuorum.GetRound() - round {
			e.increaseRound()
		}
		return true, nil
	}

	return false, nil
}

// getHighestRound returns the highest round that has either a notarization or finalization
func (e *Epoch) getHighestRound() *Round {
	var max uint64

	for _, round := range e.rounds {
		if round.num > max {
			if round.notarization == nil && round.fCert == nil {
				continue
			}
			max = round.num
		}
	}

	return e.rounds[max]
}

func (e *Epoch) getHighestEmptyNotarization() *EmptyNotarization {
	var emptyNotarization *EmptyNotarization
	var max uint64
	for round, emptyVote := range e.emptyVotes {
		if round > max && emptyVote.emptyNotarization != nil {
			max = round
			emptyNotarization = emptyVote.emptyNotarization
		}
	}

	return emptyNotarization
}

func (e *Epoch) getLatestVerifiedQuorumRound() *VerifiedQuorumRound {
	return GetLatestVerifiedQuorumRound(
		e.getHighestRound(),
		e.getHighestEmptyNotarization(),
		e.lastBlock,
	)
}

// isRoundTooFarAhead returns true if [round] is more than `maxRoundWindow` rounds ahead of the current round.
func (e *Epoch) isRoundTooFarAhead(round uint64) bool {
	return round > e.round+e.maxRoundWindow
}

// isWithinMaxRoundWindow checks if [round] is within `maxRoundWindow` rounds ahead of the current round.
func (e *Epoch) isWithinMaxRoundWindow(round uint64) bool {
	return e.round < round && round-e.round < e.maxRoundWindow
}

func LeaderForRound(nodes []NodeID, r uint64) NodeID {
	n := len(nodes)
	return nodes[r%uint64(n)]
}

func Quorum(n int) int {
	f := (n - 1) / 3
	// Obtained from the equation:
	// Quorum * 2 = N + F + 1
	return (n+f)/2 + 1
}

// messagesFromNode maps nodeIds to the messages it sent in a given round.
type messagesFromNode map[string]map[uint64]*messagesForRound

type messagesForRound struct {
	proposal                *BlockMessage
	vote                    *Vote
	finalization            *Finalization
	finalizationCertificate *FinalizationCertificate
	notarization            *Notarization
}<|MERGE_RESOLUTION|>--- conflicted
+++ resolved
@@ -1490,11 +1490,7 @@
 	}
 
 	// Create a task that will verify the block in the future, after its predecessors have also been verified.
-<<<<<<< HEAD
-	task := e.createNotarizedBlockVerificationTask(block, *notarization)
-=======
-	task := e.createNotarizedBlockVerificationTask(e.oneTimeVerifier.Wrap(notarizedBlock.block), notarizedBlock.notarization)
->>>>>>> ceb51382
+  task := e.createNotarizedBlockVerificationTask(e.oneTimeVerifier.Wrap(block), *notarization)
 
 	// isBlockReadyToBeScheduled checks if the block is known to us either from some previous round,
 	// or from storage. If so, then we have verified it in the past, since only verified blocks are saved in memory.
