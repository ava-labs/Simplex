--- conflicted
+++ resolved
@@ -24,11 +24,7 @@
 	return lastBlock, &fCert, nil
 }
 
-<<<<<<< HEAD
-func isFinalizationCertificateValid(fCert *FinalizationCertificate, quorumSize int, logger Logger) (bool, error) {
-=======
 func IsFinalizationCertificateValid(fCert *FinalizationCertificate, quorumSize int, logger Logger) (bool, error) {
->>>>>>> f28bd4c1
 	valid, err := validateFinalizationQC(fCert, quorumSize, logger)
 	if err != nil {
 		return false, err
