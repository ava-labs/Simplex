--- conflicted
+++ resolved
@@ -5,10 +5,7 @@
 
 import (
 	"bytes"
-<<<<<<< HEAD
-=======
 	"fmt"
->>>>>>> 7a57f35c
 	"testing"
 	"time"
 
