--- conflicted
+++ resolved
@@ -378,74 +378,7 @@
 
 	bb := &testBlockBuilder{out: make(chan *testBlock, 1)}
 	storage := newInMemStorage()
-<<<<<<< HEAD
-
-=======
 	wal := newTestWAL(t)
->>>>>>> 4dbc39f8
-	nodes := []NodeID{{1}, {2}, {3}, {4}}
-	conf := EpochConfig{
-		MaxProposalWait:     DefaultMaxProposalWaitTime,
-		Logger:              l,
-		ID:                  nodes[1],
-		Signer:              &testSigner{},
-<<<<<<< HEAD
-		WAL:                 wal.NewMemWAL(t),
-=======
-		WAL:                 wal,
->>>>>>> 4dbc39f8
-		Verifier:            &testVerifier{},
-		Storage:             storage,
-		Comm:                noopComm(nodes),
-		BlockBuilder:        bb,
-		SignatureAggregator: &testSignatureAggregator{},
-	}
-
-	e, err := NewEpoch(conf)
-	require.NoError(t, err)
-
-	require.NoError(t, e.Start())
-
-	md := e.Metadata()
-	block, ok := bb.BuildBlock(context.Background(), md)
-	require.True(t, ok)
-
-	notLeader := nodes[3]
-	vote, err := newTestVote(block, notLeader)
-	require.NoError(t, err)
-	err = e.HandleMessage(&Message{
-		BlockMessage: &BlockMessage{
-			Vote:  *vote,
-			Block: block,
-		},
-	}, notLeader)
-	require.NoError(t, err)
-	require.True(t, nonLeaderMessage)
-<<<<<<< HEAD
-=======
-	records, err := wal.WriteAheadLog.ReadAll()
-	require.NoError(t, err)
-	require.Len(t, records, 0)
->>>>>>> 4dbc39f8
-}
-
-func TestEpochBlockTooHighRound(t *testing.T) {
-	l := testutil.MakeLogger(t, 1)
-
-	var rejectedBlock bool
-
-	l.Intercept(func(entry zapcore.Entry) error {
-		if entry.Message == "Received a block message for a too high round" {
-			rejectedBlock = true
-		}
-		return nil
-	})
-
-	bb := &testBlockBuilder{out: make(chan *testBlock, 1)}
-	storage := newInMemStorage()
-
-	wal := newTestWAL(t)
-
 	nodes := []NodeID{{1}, {2}, {3}, {4}}
 	conf := EpochConfig{
 		MaxProposalWait:     DefaultMaxProposalWaitTime,
@@ -465,6 +398,62 @@
 
 	require.NoError(t, e.Start())
 
+	md := e.Metadata()
+	block, ok := bb.BuildBlock(context.Background(), md)
+	require.True(t, ok)
+
+	notLeader := nodes[3]
+	vote, err := newTestVote(block, notLeader)
+	require.NoError(t, err)
+	err = e.HandleMessage(&Message{
+		BlockMessage: &BlockMessage{
+			Vote:  *vote,
+			Block: block,
+		},
+	}, notLeader)
+	require.NoError(t, err)
+	require.True(t, nonLeaderMessage)
+	records, err := wal.WriteAheadLog.ReadAll()
+	require.NoError(t, err)
+	require.Len(t, records, 0)
+}
+
+func TestEpochBlockTooHighRound(t *testing.T) {
+	l := testutil.MakeLogger(t, 1)
+
+	var rejectedBlock bool
+
+	l.Intercept(func(entry zapcore.Entry) error {
+		if entry.Message == "Received a block message for a too high round" {
+			rejectedBlock = true
+		}
+		return nil
+	})
+
+	bb := &testBlockBuilder{out: make(chan *testBlock, 1)}
+	storage := newInMemStorage()
+
+	wal := newTestWAL(t)
+
+	nodes := []NodeID{{1}, {2}, {3}, {4}}
+	conf := EpochConfig{
+		MaxProposalWait:     DefaultMaxProposalWaitTime,
+		Logger:              l,
+		ID:                  nodes[1],
+		Signer:              &testSigner{},
+		WAL:                 wal,
+		Verifier:            &testVerifier{},
+		Storage:             storage,
+		Comm:                noopComm(nodes),
+		BlockBuilder:        bb,
+		SignatureAggregator: &testSignatureAggregator{},
+	}
+
+	e, err := NewEpoch(conf)
+	require.NoError(t, err)
+
+	require.NoError(t, e.Start())
+
 	t.Run("block from higher round is rejected", func(t *testing.T) {
 		defer func() {
 			rejectedBlock = false
