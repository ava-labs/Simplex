// Copyright (C) 2019-2025, Ava Labs, Inc. All rights reserved.
// See the file LICENSE for licensing terms.

package simplex_test

import (
	"bytes"
	"context"
	"crypto/rand"
	"crypto/sha256"
	"encoding/asn1"
	"encoding/binary"
	"fmt"
	"math"
	rand2 "math/rand"
	"strings"
	"sync"
	"testing"
	"time"

	. "github.com/ava-labs/simplex"
	"github.com/ava-labs/simplex/record"
	"github.com/ava-labs/simplex/testutil"
	"github.com/ava-labs/simplex/wal"

	"github.com/stretchr/testify/require"
	"go.uber.org/zap/zapcore"
)

func TestEpochHandleNotarizationFutureRound(t *testing.T) {
	l := testutil.MakeLogger(t, 1)
	bb := &testBlockBuilder{}
	nodes := []NodeID{{1}, {2}, {3}, {4}}
	// Create the two blocks ahead of time
	blocks := createBlocks(t, nodes, bb, 2)
	firstBlock := blocks[0].VerifiedBlock.(*testBlock)
	secondBlock := blocks[1].VerifiedBlock.(*testBlock)
	bb.out = make(chan *testBlock, 1)
	bb.in = make(chan *testBlock, 1)

	storage := newInMemStorage()

	wal := newTestWAL(t)

	quorum := Quorum(len(nodes))
	conf := EpochConfig{
		MaxProposalWait:     DefaultMaxProposalWaitTime,
		Logger:              l,
		ID:                  nodes[0],
		Signer:              &testSigner{},
		WAL:                 wal,
		Verifier:            &testVerifier{},
		Storage:             storage,
		Comm:                noopComm(nodes),
		BlockBuilder:        bb,
		SignatureAggregator: &testSignatureAggregator{},
	}

	e, err := NewEpoch(conf)
	require.NoError(t, err)

	require.NoError(t, e.Start())

	// Load the first block into the block builder, so it will not create its own block but use the pre-built one.
	// Drain the out channel before loading it
	//for len(bb.out) > 0 {
	//	<-bb.out
	//}
	bb.in <- firstBlock
	bb.out <- firstBlock

	// Create a notarization for round 1 which is a future round because we haven't gone through round 0 yet.
	notarization, err := newNotarization(l, &testSignatureAggregator{}, secondBlock, nodes)
	require.NoError(t, err)

	// Give the node the notarization message before receiving the first block
	e.HandleMessage(&Message{
		Notarization: &notarization,
	}, nodes[1])

	// Run through round 0
	notarizeAndFinalizeRound(t, e, bb)

	// Emulate round 1 by sending the block
	vote, err := newTestVote(secondBlock, nodes[1])
	require.NoError(t, err)
	err = e.HandleMessage(&Message{
		BlockMessage: &BlockMessage{
			Vote:  *vote,
			Block: secondBlock,
		},
	}, nodes[1])
	require.NoError(t, err)

	// The node should store the notarization of the second block once it gets the block.
	wal.assertNotarization(1)

	for i := 1; i < quorum; i++ {
		injectTestFinalizeVote(t, e, secondBlock, nodes[i])
	}

	blockCommitted := storage.waitForBlockCommit(1)
	require.Equal(t, secondBlock, blockCommitted)
}

// TestEpochIndexFinalization ensures that we properly index past finalizations when
// there have been empty rounds
func TestEpochIndexFinalization(t *testing.T) {
	l := testutil.MakeLogger(t, 1)
	bb := &testBlockBuilder{out: make(chan *testBlock, 1)}
	nodes := []NodeID{{1}, {2}, {3}, {4}}

	storage := newInMemStorage()
	wal := newTestWAL(t)

	conf := EpochConfig{
		MaxProposalWait:     DefaultMaxProposalWaitTime,
		Logger:              l,
		ID:                  nodes[0],
		Signer:              &testSigner{},
		WAL:                 wal,
		Verifier:            &testVerifier{},
		Storage:             storage,
		Comm:                noopComm(nodes),
		BlockBuilder:        bb,
		SignatureAggregator: &testSignatureAggregator{},
	}

	e, err := NewEpoch(conf)
	require.NoError(t, err)

	require.NoError(t, e.Start())
	firstBlock, _ := advanceRoundFromNotarization(t, e, bb)
	advanceRoundFromFinalization(t, e, bb)

	require.Equal(t, uint64(2), e.Metadata().Round)
	require.Equal(t, uint64(2), e.Metadata().Seq)
	require.Equal(t, uint64(0), e.Storage.Height())

	advanceRoundFromEmpty(t, e)
	require.Equal(t, uint64(3), e.Metadata().Round)
	require.Equal(t, uint64(2), e.Metadata().Seq)
	require.Equal(t, uint64(0), e.Storage.Height())

	advanceRoundFromFinalization(t, e, bb)
	require.Equal(t, uint64(4), e.Metadata().Round)
	require.Equal(t, uint64(3), e.Metadata().Seq)
	require.Equal(t, uint64(0), e.Storage.Height())

	// at this point we are waiting on finalization of seq 0.
	// when we receive that finalization, we should commit the rest of the finalizations for seqs
	// 1 & 2

	finalization, _ := newFinalizationRecord(t, conf.Logger, conf.SignatureAggregator, firstBlock, e.Comm.ListNodes())
	injectTestFinalization(t, e, &finalization, nodes[1])

	storage.waitForBlockCommit(2)
}

func TestEpochConsecutiveProposalsDoNotGetVerified(t *testing.T) {
	l := testutil.MakeLogger(t, 1)

	bb := &testBlockBuilder{out: make(chan *testBlock, 1)}
	storage := newInMemStorage()

	wal := newTestWAL(t)

	nodes := []NodeID{{1}, {2}, {3}, {4}}

	conf := EpochConfig{
		MaxProposalWait:     DefaultMaxProposalWaitTime,
		Logger:              l,
		ID:                  nodes[1],
		Signer:              &testSigner{},
		WAL:                 wal,
		Verifier:            &testVerifier{},
		Storage:             storage,
		Comm:                noopComm(nodes),
		BlockBuilder:        bb,
		SignatureAggregator: &testSignatureAggregator{},
	}

	e, err := NewEpoch(conf)
	require.NoError(t, err)

	require.NoError(t, e.Start())

	leader := nodes[0]

	md := e.Metadata()
	_, ok := bb.BuildBlock(context.Background(), md)
	require.True(t, ok)
	require.Equal(t, md.Round, md.Seq)

	onlyVerifyOnce := make(chan struct{})
	block := <-bb.out
	block.onVerify = func() {
		close(onlyVerifyOnce)
	}

	vote, err := newTestVote(block, leader)
	require.NoError(t, err)

	var wg sync.WaitGroup
	wg.Add(DefaultMaxPendingBlocks)

	for i := 0; i < DefaultMaxPendingBlocks; i++ {
		go func() {
			defer wg.Done()

			err := e.HandleMessage(&Message{
				BlockMessage: &BlockMessage{
					Vote:  *vote,
					Block: block,
				},
			}, leader)
			require.NoError(t, err)
		}()
	}
	wg.Wait()

	select {
	case <-onlyVerifyOnce:
	case <-time.After(time.Minute):
		require.Fail(t, "timeout waiting for shouldOnlyBeClosedOnce")
	}
}

// TestEpochIncreasesRoundAfterFinalization ensures that the epochs round is incremented
// if we receive an finalization for the current round(even if it is not the next seq to commit)
func TestEpochIncreasesRoundAfterFinalization(t *testing.T) {
	l := testutil.MakeLogger(t, 1)

	bb := &testBlockBuilder{out: make(chan *testBlock, 1)}
	storage := newInMemStorage()

	wal := newTestWAL(t)

	nodes := []NodeID{{1}, {2}, {3}, {4}, {5}, {6}}

	conf := EpochConfig{
		MaxProposalWait:     DefaultMaxProposalWaitTime,
		Logger:              l,
		ID:                  nodes[2],
		Signer:              &testSigner{},
		WAL:                 wal,
		Verifier:            &testVerifier{},
		Storage:             storage,
		Comm:                noopComm(nodes),
		BlockBuilder:        bb,
		SignatureAggregator: &testSignatureAggregator{},
	}

	e, err := NewEpoch(conf)
	require.NoError(t, err)

	require.NoError(t, e.Start())

	block, _ := advanceRoundFromNotarization(t, e, bb)
	advanceRoundFromFinalization(t, e, bb)
	require.Equal(t, uint64(2), e.Metadata().Round)
	require.Equal(t, uint64(0), storage.Height())

	// create the finalized block
	finalization, _ := newFinalizationRecord(t, l, conf.SignatureAggregator, block, nodes)
	injectTestFinalization(t, e, &finalization, nodes[1])

	storage.waitForBlockCommit(1)
	require.Equal(t, uint64(2), e.Metadata().Round)
	require.Equal(t, uint64(2), storage.Height())

	// we are the leader, ensure we can continue & propose a block
	notarizeAndFinalizeRound(t, e, bb)
}

func TestEpochNotarizeTwiceThenFinalize(t *testing.T) {
	l := testutil.MakeLogger(t, 1)
	bb := &testBlockBuilder{out: make(chan *testBlock, 1)}
	storage := newInMemStorage()

	wal := newTestWAL(t)

	nodes := []NodeID{{1}, {2}, {3}, {4}}

	recordedMessages := make(chan *Message, 100)
	comm := &recordingComm{Communication: noopComm(nodes), BroadcastMessages: recordedMessages}

	conf := EpochConfig{
		MaxProposalWait:     DefaultMaxProposalWaitTime,
		Logger:              l,
		ID:                  nodes[0],
		Signer:              &testSigner{},
		WAL:                 wal,
		Verifier:            &testVerifier{},
		Storage:             storage,
		Comm:                comm,
		BlockBuilder:        bb,
		SignatureAggregator: &testSignatureAggregator{},
	}

	e, err := NewEpoch(conf)
	require.NoError(t, err)

	require.NoError(t, e.Start())

	// Round 0
	block0 := <-bb.out

	injectTestVote(t, e, block0, nodes[1])
	injectTestVote(t, e, block0, nodes[2])
	wal.assertNotarization(0)

	// Round 1
	emptyNote := newEmptyNotarization(nodes, 1, 0)
	err = e.HandleMessage(&Message{
		EmptyNotarization: emptyNote,
	}, nodes[1])
	require.NoError(t, err)
	emptyRecord := wal.assertNotarization(1)
	require.Equal(t, record.EmptyNotarizationRecordType, emptyRecord)

	// Round 2
	md := e.Metadata()
	_, ok := bb.BuildBlock(context.Background(), md)
	require.True(t, ok)
	block1 := <-bb.out

	vote, err := newTestVote(block1, nodes[2])
	require.NoError(t, err)
	err = e.HandleMessage(&Message{
		BlockMessage: &BlockMessage{
			Vote:  *vote,
			Block: block1,
		},
	}, nodes[1])
	require.NoError(t, err)

	injectTestVote(t, e, block1, nodes[3])
	wal.assertNotarization(2)

	// Round 3
	md = e.Metadata()
	_, ok = bb.BuildBlock(context.Background(), md)
	require.True(t, ok)
	block2 := <-bb.out

	vote, err = newTestVote(block2, nodes[3])
	require.NoError(t, err)
	err = e.HandleMessage(&Message{
		BlockMessage: &BlockMessage{
			Vote:  *vote,
			Block: block2,
		},
	}, nodes[3])
	require.NoError(t, err)

	injectTestVote(t, e, block2, nodes[2])
	wal.assertNotarization(3)
	require.Equal(t, uint64(0), storage.Height())

	// drain the recorded messages
	for len(recordedMessages) > 0 {
		<-recordedMessages
	}

	blocks := make(map[uint64]*testBlock)
	blocks[0] = block0
	blocks[2] = block1

	var wg sync.WaitGroup
	wg.Add(1)

	finish := make(chan struct{})
	// Once the node sends a finalizeVote message, send it finalizeVote messages as a response
	go func() {
		defer wg.Done()
		for {
			select {
			case <-finish:
				return
			case msg := <-recordedMessages:
				if msg.FinalizeVote != nil {
					round := msg.FinalizeVote.Finalization.Round
					if block, ok := blocks[round]; ok {
						injectTestFinalizeVote(t, e, block, nodes[1])
						injectTestFinalizeVote(t, e, block, nodes[2])
					}
				}
			}
		}
	}()

	injectTestFinalizeVote(t, e, block2, nodes[1])
	injectTestFinalizeVote(t, e, block2, nodes[2])

	storage.waitForBlockCommit(0)
	storage.waitForBlockCommit(1)
	storage.waitForBlockCommit(2)

	close(finish)
	wg.Wait()
}

func TestEpochFinalizeThenNotarize(t *testing.T) {
	l := testutil.MakeLogger(t, 1)
	bb := &testBlockBuilder{out: make(chan *testBlock, 1)}
	storage := newInMemStorage()

	wal := newTestWAL(t)

	nodes := []NodeID{{1}, {2}, {3}, {4}}
	quorum := Quorum(len(nodes))
	conf := EpochConfig{
		MaxProposalWait:     DefaultMaxProposalWaitTime,
		Logger:              l,
		ID:                  nodes[0],
		Signer:              &testSigner{},
		WAL:                 wal,
		Verifier:            &testVerifier{},
		Storage:             storage,
		Comm:                noopComm(nodes),
		BlockBuilder:        bb,
		SignatureAggregator: &testSignatureAggregator{},
	}

	e, err := NewEpoch(conf)
	require.NoError(t, err)

	require.NoError(t, e.Start())

	t.Run("commit without notarization, only with finalization", func(t *testing.T) {
		for round := 0; round < 100; round++ {
			advanceRoundFromFinalization(t, e, bb)
			storage.waitForBlockCommit(uint64(round))
		}
	})

	t.Run("notarization after commit without notarizations", func(t *testing.T) {
		// leader is the proposer of the new block for the given round
		leader := LeaderForRound(nodes, uint64(100))
		// only create blocks if we are not the node running the epoch
		if !leader.Equals(e.ID) {
			md := e.Metadata()
			_, ok := bb.BuildBlock(context.Background(), md)
			require.True(t, ok)
		}

		block := <-bb.out

		vote, err := newTestVote(block, nodes[0])
		require.NoError(t, err)
		err = e.HandleMessage(&Message{
			BlockMessage: &BlockMessage{
				Vote:  *vote,
				Block: block,
			},
		}, nodes[0])
		require.NoError(t, err)

		for i := 1; i < quorum; i++ {
			injectTestVote(t, e, block, nodes[i])
		}

		wal.assertNotarization(100)
	})

}

func TestEpochSimpleFlow(t *testing.T) {
	l := testutil.MakeLogger(t, 1)
	bb := &testBlockBuilder{out: make(chan *testBlock, 1)}
	storage := newInMemStorage()

	nodes := []NodeID{{1}, {2}, {3}, {4}}
	conf := EpochConfig{
		MaxProposalWait:     DefaultMaxProposalWaitTime,
		Logger:              l,
		ID:                  nodes[0],
		Signer:              &testSigner{},
		WAL:                 newTestWAL(t),
		Verifier:            &testVerifier{},
		Storage:             storage,
		Comm:                noopComm(nodes),
		BlockBuilder:        bb,
		SignatureAggregator: &testSignatureAggregator{},
	}

	e, err := NewEpoch(conf)
	require.NoError(t, err)

	require.NoError(t, e.Start())

	rounds := uint64(100)
	for round := uint64(0); round < rounds; round++ {
		notarizeAndFinalizeRound(t, e, bb)
	}
}

func TestEpochStartedTwice(t *testing.T) {
	l := testutil.MakeLogger(t, 1)
	bb := &testBlockBuilder{out: make(chan *testBlock, 1)}
	storage := newInMemStorage()

	nodes := []NodeID{{1}, {2}, {3}, {4}}
	conf := EpochConfig{
		MaxProposalWait:     DefaultMaxProposalWaitTime,
		Logger:              l,
		ID:                  nodes[0],
		Signer:              &testSigner{},
		WAL:                 wal.NewMemWAL(t),
		Verifier:            &testVerifier{},
		Storage:             storage,
		Comm:                noopComm(nodes),
		BlockBuilder:        bb,
		SignatureAggregator: &testSignatureAggregator{},
	}

	e, err := NewEpoch(conf)
	require.NoError(t, err)

	require.NoError(t, e.Start())
	require.ErrorIs(t, e.Start(), ErrAlreadyStarted)
}

func advanceRoundFromEmpty(t *testing.T, e *Epoch) {
	leader := LeaderForRound(e.Comm.ListNodes(), e.Metadata().Round)
	require.False(t, e.ID.Equals(leader), "epoch cannot be the leader for the empty round")

	emptyNote := newEmptyNotarization(e.Comm.ListNodes(), e.Metadata().Round, e.Metadata().Seq)
	err := e.HandleMessage(&Message{
		EmptyNotarization: emptyNote,
	}, leader)

	require.NoError(t, err)

	emptyRecord := e.WAL.(*testWAL).assertNotarization(emptyNote.Vote.Round)
	require.Equal(t, record.EmptyNotarizationRecordType, emptyRecord)
}

func advanceRoundFromNotarization(t *testing.T, e *Epoch, bb *testBlockBuilder) (VerifiedBlock, *Notarization) {
	return advanceRound(t, e, bb, true, false)
}

func advanceRoundFromFinalization(t *testing.T, e *Epoch, bb *testBlockBuilder) VerifiedBlock {
	block, _ := advanceRound(t, e, bb, false, true)
	return block
}

func notarizeAndFinalizeRound(t *testing.T, e *Epoch, bb *testBlockBuilder) (VerifiedBlock, *Notarization) {
	return advanceRound(t, e, bb, true, true)
}

// advanceRound progresses [e] to a new round. If [notarize] is set, the round will progress due to a notarization.
// If [finalize] is set, the round will advance and the block will be indexed to storage.
func advanceRound(t *testing.T, e *Epoch, bb *testBlockBuilder, notarize bool, finalize bool) (VerifiedBlock, *Notarization) {
	require.True(t, notarize || finalize, "must either notarize or finalize a round to advance")
	nextSeqToCommit := e.Storage.Height()
	nodes := e.Comm.ListNodes()
	quorum := Quorum(len(nodes))
	// leader is the proposer of the new block for the given round
	leader := LeaderForRound(nodes, e.Metadata().Round)
	// only create blocks if we are not the node running the epoch
	isEpochNode := leader.Equals(e.ID)
	if !isEpochNode {
		md := e.Metadata()
		_, ok := bb.BuildBlock(context.Background(), md)
		require.True(t, ok)
	}

	block := <-bb.out

	if !isEpochNode {
		// send node a message from the leader
		vote, err := newTestVote(block, leader)
		require.NoError(t, err)
		err = e.HandleMessage(&Message{
			BlockMessage: &BlockMessage{
				Vote:  *vote,
				Block: block,
			},
		}, leader)
		require.NoError(t, err)
	}

	var notarization *Notarization
	if notarize {
		// start at one since our node has already voted
		n, err := newNotarization(e.Logger, e.SignatureAggregator, block, nodes[0:quorum])
		injectTestNotarization(t, e, n, nodes[1])

		e.WAL.(*testWAL).assertNotarization(block.metadata.Round)
		require.NoError(t, err)
		notarization = &n
	}

	if finalize {
		for i := 0; i <= quorum; i++ {
			if nodes[i].Equals(e.ID) {
				continue
			}
			injectTestFinalizeVote(t, e, block, nodes[i])
		}

		if nextSeqToCommit != block.metadata.Seq {
			waitToEnterRound(t, e, block.metadata.Round+1)
			return block, notarization
		}

		blockFromStorage := e.Storage.(*InMemStorage).waitForBlockCommit(block.metadata.Seq)
		require.Equal(t, block, blockFromStorage)
	}

	return block, notarization
}

func FuzzEpochInterleavingMessages(f *testing.F) {
	f.Fuzz(func(t *testing.T, seed int64) {
		testEpochInterleavingMessages(t, seed)
	})
}

func TestEpochInterleavingMessages(t *testing.T) {
	buff := make([]byte, 8)

	for i := 0; i < 100; i++ {
		_, err := rand.Read(buff)
		require.NoError(t, err)
		seed := int64(binary.BigEndian.Uint64(buff))
		testEpochInterleavingMessages(t, seed)
	}
}

func testEpochInterleavingMessages(t *testing.T, seed int64) {
	l := testutil.MakeLogger(t, 1)
	rounds := 10

	bb := &testBlockBuilder{in: make(chan *testBlock, rounds)}
	storage := newInMemStorage()

	nodes := []NodeID{{1}, {2}, {3}, {4}}
	conf := EpochConfig{
		MaxProposalWait:     DefaultMaxProposalWaitTime,
		Logger:              l,
		ID:                  nodes[0],
		Signer:              &testSigner{},
		WAL:                 wal.NewMemWAL(t),
		Verifier:            &testVerifier{},
		Storage:             storage,
		Comm:                noopComm(nodes),
		BlockBuilder:        bb,
		SignatureAggregator: &testSignatureAggregator{},
	}

	e, err := NewEpoch(conf)
	require.NoError(t, err)

	var protocolMetadata ProtocolMetadata

	callbacks := createCallbacks(t, rounds, protocolMetadata, nodes, e, bb)

	require.NoError(t, e.Start())

	r := rand2.New(rand2.NewSource(seed))
	for i, index := range r.Perm(len(callbacks)) {
		t.Log("Called callback", i, "out of", len(callbacks))
		callbacks[index]()
	}

	for i := 0; i < rounds; i++ {
		t.Log("Waiting for commit of round", i)
		storage.waitForBlockCommit(uint64(i))
	}
}

func createCallbacks(t *testing.T, rounds int, protocolMetadata ProtocolMetadata, nodes []NodeID, e *Epoch, bb *testBlockBuilder) []func() {
	blocks := make([]VerifiedBlock, 0, rounds)

	callbacks := make([]func(), 0, rounds*4+len(blocks))

	for i := 0; i < rounds; i++ {
		block := newTestBlock(protocolMetadata)
		blocks = append(blocks, block)

		protocolMetadata.Seq++
		protocolMetadata.Round++
		protocolMetadata.Prev = block.BlockHeader().Digest

		leader := LeaderForRound(nodes, uint64(i))

		if !leader.Equals(e.ID) {
			vote, err := newTestVote(block, leader)
			require.NoError(t, err)

			callbacks = append(callbacks, func() {
				t.Log("Injecting block", block.BlockHeader().Round)
				e.HandleMessage(&Message{
					BlockMessage: &BlockMessage{
						Block: block,
						Vote:  *vote,
					},
				}, leader)
			})
		} else {
			bb.in <- block
		}

		for j := 1; j <= 2; j++ {
			node := nodes[j]
			vote, err := newTestVote(block, node)
			require.NoError(t, err)
			msg := Message{
				VoteMessage: vote,
			}

			callbacks = append(callbacks, func() {
				t.Log("Injecting vote for round",
					msg.VoteMessage.Vote.Round, msg.VoteMessage.Vote.Digest, msg.VoteMessage.Signature.Signer)
				err := e.HandleMessage(&msg, node)
				require.NoError(t, err)
			})
		}

		for j := 1; j <= 2; j++ {
			node := nodes[j]
			vote := newTestFinalizeVote(t, block, node)
			msg := Message{
				FinalizeVote: vote,
			}
			callbacks = append(callbacks, func() {
				t.Log("Injecting finalized vote for round", msg.FinalizeVote.Finalization.Round, msg.FinalizeVote.Finalization.Digest)
				err := e.HandleMessage(&msg, node)
				require.NoError(t, err)
			})
		}
	}
	return callbacks
}

func TestEpochBlockSentTwice(t *testing.T) {
	l := testutil.MakeLogger(t, 1)

	var tooFarMsg, alreadyReceivedMsg bool

	l.Intercept(func(entry zapcore.Entry) error {
		if entry.Message == "Got block of a future round" {
			tooFarMsg = true
		}

		if entry.Message == "Already received a proposal from this node for the round" {
			alreadyReceivedMsg = true
		}

		return nil
	})

	bb := &testBlockBuilder{out: make(chan *testBlock, 1)}
	storage := newInMemStorage()

	wal := newTestWAL(t)

	nodes := []NodeID{{1}, {2}, {3}, {4}}
	conf := EpochConfig{
		MaxProposalWait:     DefaultMaxProposalWaitTime,
		Logger:              l,
		ID:                  nodes[1],
		Signer:              &testSigner{},
		WAL:                 wal,
		Verifier:            &testVerifier{},
		Storage:             storage,
		Comm:                noopComm(nodes),
		BlockBuilder:        bb,
		SignatureAggregator: &testSignatureAggregator{},
	}

	e, err := NewEpoch(conf)
	require.NoError(t, err)

	require.NoError(t, e.Start())

	md := e.Metadata()
	md.Round = 2

	b, ok := bb.BuildBlock(context.Background(), md)
	require.True(t, ok)

	block := b.(Block)

	vote, err := newTestVote(block, nodes[2])
	require.NoError(t, err)
	err = e.HandleMessage(&Message{
		BlockMessage: &BlockMessage{
			Vote:  *vote,
			Block: block,
		},
	}, nodes[2])
	require.NoError(t, err)

	wal.assertWALSize(0)
	require.True(t, tooFarMsg)

	err = e.HandleMessage(&Message{
		BlockMessage: &BlockMessage{
			Vote:  *vote,
			Block: block,
		},
	}, nodes[2])
	require.NoError(t, err)

	wal.assertWALSize(0)
	require.True(t, alreadyReceivedMsg)

}

func TestEpochQCSignedByNonExistentNodes(t *testing.T) {
	l := testutil.MakeLogger(t, 1)

	var wg sync.WaitGroup
	wg.Add(6)

	//defer wg.Wait()

	unknownNotarizationChan := make(chan struct{})
	unknownEmptyNotarizationChan := make(chan struct{})
	unknownFinalizationChan := make(chan struct{})
	doubleNotarizationChan := make(chan struct{})
	doubleEmptyNotarizationChan := make(chan struct{})
	doubleFinalizationChan := make(chan struct{})

	callbacks := map[string]func(){
		"Notarization quorum certificate contains an unknown signer": func() {
			wg.Done()
			close(unknownNotarizationChan)
		},
		"Empty notarization quorum certificate contains an unknown signer": func() {
			wg.Done()
			close(unknownEmptyNotarizationChan)
		},
		"Finalization Quorum Certificate contains an unknown signer": func() {
			wg.Done()
			close(unknownFinalizationChan)
		},
		"A node has signed the notarization twice": func() {
			wg.Done()
			close(doubleNotarizationChan)
		},
		"A node has signed the empty notarization twice": func() {
			wg.Done()
			close(doubleEmptyNotarizationChan)
		},
		"Finalization signed twice by the same node": func() {
			wg.Done()
			close(doubleFinalizationChan)
		},
	}

	l.Intercept(func(entry zapcore.Entry) error {
		for key, f := range callbacks {
			if strings.Contains(entry.Message, key) {
				f()
			}
		}
		return nil
	})

	bb := &testBlockBuilder{out: make(chan *testBlock, 1)}
	storage := newInMemStorage()

	wal := newTestWAL(t)

	nodes := []NodeID{{1}, {2}, {3}, {4}}
	conf := EpochConfig{
		MaxProposalWait:     DefaultMaxProposalWaitTime,
		Logger:              l,
		ID:                  nodes[0],
		Signer:              &testSigner{},
		WAL:                 wal,
		Verifier:            &testVerifier{},
		Storage:             storage,
		Comm:                noopComm(nodes),
		BlockBuilder:        bb,
		SignatureAggregator: &testSignatureAggregator{},
	}

	e, err := NewEpoch(conf)
	require.NoError(t, err)

	require.NoError(t, e.Start())

	block := <-bb.out

	wal.assertWALSize(1)

	t.Run("notarization with unknown signer isn't taken into account", func(t *testing.T) {
		notarization, err := newNotarization(l, &testSignatureAggregator{}, block, []NodeID{{2}, {3}, {5}})
		require.NoError(t, err)

		err = e.HandleMessage(&Message{
			Notarization: &notarization,
		}, nodes[1])
		require.NoError(t, err)

		time.Sleep(time.Second)
		rawWAL, err := wal.WriteAheadLog.ReadAll()
		require.NoError(t, err)
		fmt.Println(">>>", len(rawWAL))

		wal.assertWALSize(1)
	})

	t.Run("notarization with double signer isn't taken into account", func(t *testing.T) {
		notarization, err := newNotarization(l, &testSignatureAggregator{}, block, []NodeID{{2}, {3}, {2}})
		require.NoError(t, err)

		err = e.HandleMessage(&Message{
			Notarization: &notarization,
		}, nodes[1])
		require.NoError(t, err)

		wal.assertWALSize(1)
	})

	t.Run("empty notarization with unknown signer isn't taken into account", func(t *testing.T) {
		var qc testQC
		for i, n := range []NodeID{{2}, {3}, {5}} {
			qc = append(qc, Signature{Signer: n, Value: []byte{byte(i)}})
		}

		err = e.HandleMessage(&Message{
			EmptyNotarization: &EmptyNotarization{
				Vote: ToBeSignedEmptyVote{ProtocolMetadata: ProtocolMetadata{
					Round: 0,
					Seq:   0,
				}},
				QC: qc,
			},
		}, nodes[1])
		require.NoError(t, err)

		wal.assertWALSize(1)
	})

	t.Run("empty notarization with double signer isn't taken into account", func(t *testing.T) {
		var qc testQC
		for i, n := range []NodeID{{2}, {3}, {2}} {
			qc = append(qc, Signature{Signer: n, Value: []byte{byte(i)}})
		}

		err = e.HandleMessage(&Message{
			EmptyNotarization: &EmptyNotarization{
				Vote: ToBeSignedEmptyVote{ProtocolMetadata: ProtocolMetadata{
					Round: 0,
					Seq:   0,
				}},
				QC: qc,
			},
		}, nodes[1])
		require.NoError(t, err)

		wal.assertWALSize(1)
	})

	t.Run("finalization with unknown signer isn't taken into account", func(t *testing.T) {
		finalization, _ := newFinalizationRecord(t, l, &testSignatureAggregator{}, block, []NodeID{{2}, {3}, {5}})

		err = e.HandleMessage(&Message{
			Finalization: &finalization,
		}, nodes[1])
		require.NoError(t, err)

		storage.ensureNoBlockCommit(t, 0)
	})

	t.Run("finalization with double signer isn't taken into account", func(t *testing.T) {
		finalization, _ := newFinalizationRecord(t, l, &testSignatureAggregator{}, block, []NodeID{{2}, {3}, {3}})

		err = e.HandleMessage(&Message{
			Finalization: &finalization,
		}, nodes[1])
		require.NoError(t, err)

		storage.ensureNoBlockCommit(t, 0)
	})
}

func TestEpochBlockSentFromNonLeader(t *testing.T) {
	l := testutil.MakeLogger(t, 1)
	nonLeaderMessage := false

	l.Intercept(func(entry zapcore.Entry) error {
		if entry.Message == "Got block from a block proposer that is not the leader of the round" {
			nonLeaderMessage = true
		}
		return nil
	})

	bb := &testBlockBuilder{out: make(chan *testBlock, 1)}
	storage := newInMemStorage()
	wal := newTestWAL(t)
	nodes := []NodeID{{1}, {2}, {3}, {4}}
	conf := EpochConfig{
		MaxProposalWait:     DefaultMaxProposalWaitTime,
		Logger:              l,
		ID:                  nodes[1],
		Signer:              &testSigner{},
		WAL:                 wal,
		Verifier:            &testVerifier{},
		Storage:             storage,
		Comm:                noopComm(nodes),
		BlockBuilder:        bb,
		SignatureAggregator: &testSignatureAggregator{},
	}

	e, err := NewEpoch(conf)
	require.NoError(t, err)

	require.NoError(t, e.Start())

	md := e.Metadata()
	b, ok := bb.BuildBlock(context.Background(), md)
	require.True(t, ok)

	block := b.(Block)

	notLeader := nodes[3]
	vote, err := newTestVote(block, notLeader)
	require.NoError(t, err)
	err = e.HandleMessage(&Message{
		BlockMessage: &BlockMessage{
			Vote:  *vote,
			Block: block,
		},
	}, notLeader)
	require.NoError(t, err)
	require.True(t, nonLeaderMessage)
	records, err := wal.WriteAheadLog.ReadAll()
	require.NoError(t, err)
	require.Len(t, records, 0)
}

func TestEpochBlockTooHighRound(t *testing.T) {
	l := testutil.MakeLogger(t, 1)

	var rejectedBlock bool

	l.Intercept(func(entry zapcore.Entry) error {
		if entry.Message == "Received a block message for a too high round" {
			rejectedBlock = true
		}
		return nil
	})

	bb := &testBlockBuilder{out: make(chan *testBlock, 1)}
	storage := newInMemStorage()

	wal := newTestWAL(t)

	nodes := []NodeID{{1}, {2}, {3}, {4}}
	conf := EpochConfig{
		MaxProposalWait:     DefaultMaxProposalWaitTime,
		Logger:              l,
		ID:                  nodes[1],
		Signer:              &testSigner{},
		WAL:                 wal,
		Verifier:            &testVerifier{},
		Storage:             storage,
		Comm:                noopComm(nodes),
		BlockBuilder:        bb,
		SignatureAggregator: &testSignatureAggregator{},
	}

	e, err := NewEpoch(conf)
	require.NoError(t, err)

	require.NoError(t, e.Start())

	t.Run("block from higher round is rejected", func(t *testing.T) {
		defer func() {
			rejectedBlock = false
		}()

		md := e.Metadata()
		md.Round = math.MaxUint64 - 3

		b, ok := bb.BuildBlock(context.Background(), md)
		require.True(t, ok)

		block := b.(Block)

		vote, err := newTestVote(block, nodes[0])
		require.NoError(t, err)
		err = e.HandleMessage(&Message{
			BlockMessage: &BlockMessage{
				Vote:  *vote,
				Block: block,
			},
		}, nodes[0])
		require.NoError(t, err)
		require.True(t, rejectedBlock)

		wal.assertWALSize(0)
	})

	t.Run("block is accepted", func(t *testing.T) {
		defer func() {
			rejectedBlock = false
		}()

		md := e.Metadata()
		b, ok := bb.BuildBlock(context.Background(), md)
		require.True(t, ok)

		block := b.(Block)

		vote, err := newTestVote(block, nodes[0])
		require.NoError(t, err)
		err = e.HandleMessage(&Message{
			BlockMessage: &BlockMessage{
				Vote:  *vote,
				Block: block,
			},
		}, nodes[0])
		require.NoError(t, err)
		require.False(t, rejectedBlock)

		wal.assertWALSize(1)
	})
}

// TestMetadataProposedRound ensures the metadata only builds off blocks
// with finalizations or notarizations
func TestMetadataProposedRound(t *testing.T) {
	l := testutil.MakeLogger(t, 1)
	bb := &testBlockBuilder{out: make(chan *testBlock, 1)}
	storage := newInMemStorage()
	wal := newTestWAL(t)
	nodes := []NodeID{{1}, {2}, {3}, {4}}
	conf := EpochConfig{
		MaxProposalWait:     DefaultMaxProposalWaitTime,
		Logger:              l,
		ID:                  nodes[0],
		Signer:              &testSigner{},
		WAL:                 wal,
		Verifier:            &testVerifier{},
		Storage:             storage,
		Comm:                noopComm(nodes),
		BlockBuilder:        bb,
		SignatureAggregator: &testSignatureAggregator{},
	}

	e, err := NewEpoch(conf)
	require.NoError(t, err)

	require.NoError(t, e.Start())

	// assert the proposed block was written to the wal
	wal.assertWALSize(1)
	require.Zero(t, e.Metadata().Round)
	require.Zero(t, e.Metadata().Seq)
}

type AnyBlock interface {
	// BlockHeader encodes a succinct and collision-free representation of a block.
	BlockHeader() BlockHeader
}

func newTestVote(block AnyBlock, id NodeID) (*Vote, error) {
	vote := ToBeSignedVote{
		BlockHeader: block.BlockHeader(),
	}
	sig, err := vote.Sign(&testSigner{})
	if err != nil {
		return nil, err
	}

	return &Vote{
		Signature: Signature{
			Signer: id,
			Value:  sig,
		},
		Vote: vote,
	}, nil
}

func injectTestVote(t *testing.T, e *Epoch, block VerifiedBlock, id NodeID) {
	vote, err := newTestVote(block, id)
	require.NoError(t, err)
	err = e.HandleMessage(&Message{
		VoteMessage: vote,
	}, id)
	require.NoError(t, err)
}

func newTestFinalizeVote(t *testing.T, block VerifiedBlock, id NodeID) *FinalizeVote {
	f := ToBeSignedFinalization{BlockHeader: block.BlockHeader()}
	sig, err := f.Sign(&testSigner{})
	require.NoError(t, err)
	return &FinalizeVote{
		Signature: Signature{
			Signer: id,
			Value:  sig,
		},
		Finalization: ToBeSignedFinalization{
			BlockHeader: block.BlockHeader(),
		},
	}
}

func injectTestFinalization(t *testing.T, e *Epoch, finalization *Finalization, from NodeID) {
	err := e.HandleMessage(&Message{
		Finalization: finalization,
	}, from)
	require.NoError(t, err)
}

func injectTestFinalizeVote(t *testing.T, e *Epoch, block VerifiedBlock, id NodeID) {
	err := e.HandleMessage(&Message{
		FinalizeVote: newTestFinalizeVote(t, block, id),
	}, id)
	require.NoError(t, err)
}

func injectTestNotarization(t *testing.T, e *Epoch, notarization Notarization, id NodeID) {
	err := e.HandleMessage(&Message{
		Notarization: &notarization,
	}, id)
	require.NoError(t, err)
}

type testQCDeserializer struct {
	t *testing.T
}

func (t *testQCDeserializer) DeserializeQuorumCertificate(bytes []byte) (QuorumCertificate, error) {
	var qc []Signature
	rest, err := asn1.Unmarshal(bytes, &qc)
	require.NoError(t.t, err)
	require.Empty(t.t, rest)
	return testQC(qc), err
}

type testSignatureAggregator struct {
	err error
}

func (t *testSignatureAggregator) Aggregate(signatures []Signature) (QuorumCertificate, error) {
	return testQC(signatures), t.err
}

type testQC []Signature

func (t testQC) Signers() []NodeID {
	res := make([]NodeID, 0, len(t))
	for _, sig := range t {
		res = append(res, sig.Signer)
	}
	return res
}

func (t testQC) Verify(msg []byte) error {
	return nil
}

func (t testQC) Bytes() []byte {
	bytes, err := asn1.Marshal(t)
	if err != nil {
		panic(err)
	}
	return bytes
}

type testSigner struct {
}

func (t *testSigner) Sign([]byte) ([]byte, error) {
	return []byte{1, 2, 3}, nil
}

type testVerifier struct {
}

func (t *testVerifier) VerifyBlock(VerifiedBlock) error {
	return nil
}

func (t *testVerifier) Verify(_ []byte, _ []byte, _ NodeID) error {
	return nil
}

type noopComm []NodeID

func (n noopComm) ListNodes() []NodeID {
	return n
}

func (n noopComm) SendMessage(*Message, NodeID) {

}

func (n noopComm) Broadcast(msg *Message) {

}

// ListnerComm is a comm that listens for incoming messages
// and sends them to the [in] channel
type listnerComm struct {
	noopComm
	in chan *Message
}

func NewListenerComm(nodeIDs []NodeID) *listnerComm {
	return &listnerComm{
		noopComm: noopComm(nodeIDs),
		in:       make(chan *Message, 1),
	}
}

func (b *listnerComm) SendMessage(msg *Message, id NodeID) {
	b.in <- msg
}

type testBlockBuilder struct {
	out                chan *testBlock
	in                 chan *testBlock
	blockShouldBeBuilt chan struct{}
}

// BuildBlock builds a new testblock and sends it to the BlockBuilder channel
func (t *testBlockBuilder) BuildBlock(_ context.Context, metadata ProtocolMetadata) (VerifiedBlock, bool) {
	if len(t.in) > 0 {
		block := <-t.in
		return block, true
	}

	tb := newTestBlock(metadata)

	select {
	case t.out <- tb:
	default:
	}

	return tb, true
}

func (t *testBlockBuilder) IncomingBlock(ctx context.Context) {
	select {
	case <-t.blockShouldBeBuilt:
	case <-ctx.Done():
	}
}

type testBlock struct {
	data              []byte
	metadata          ProtocolMetadata
	digest            [32]byte
	onVerify          func()
	verificationDelay chan struct{}
}

func (tb *testBlock) Verify(context.Context) (VerifiedBlock, error) {
	defer func() {
		if tb.onVerify != nil {
			tb.onVerify()
		}
	}()
	if tb.verificationDelay == nil {
		return tb, nil
	}

	<-tb.verificationDelay

	return tb, nil
}

func newTestBlock(metadata ProtocolMetadata) *testBlock {
	tb := testBlock{
		metadata: metadata,
		data:     make([]byte, 32),
	}

	_, err := rand.Read(tb.data)
	if err != nil {
		panic(err)
	}

	tb.computeDigest()

	return &tb
}

func (tb *testBlock) computeDigest() {
	var bb bytes.Buffer
	tbBytes, err := tb.Bytes()
	if err != nil {
		panic(fmt.Sprintf("failed to serialize test block: %v", err))
	}

	bb.Write(tbBytes)
	tb.digest = sha256.Sum256(bb.Bytes())
}

func (t *testBlock) BlockHeader() BlockHeader {
	return BlockHeader{
		ProtocolMetadata: t.metadata,
		Digest:           t.digest,
	}
}

func (t *testBlock) Bytes() ([]byte, error) {
	bh := BlockHeader{
		ProtocolMetadata: t.metadata,
	}

	mdBuff := bh.Bytes()

	buff := make([]byte, len(t.data)+len(mdBuff)+4)
	binary.BigEndian.PutUint32(buff, uint32(len(t.data)))
	copy(buff[4:], t.data)
	copy(buff[4+len(t.data):], mdBuff)
	return buff, nil
}

type InMemStorage struct {
	data map[uint64]struct {
		VerifiedBlock
		Finalization
	}

	lock   sync.Mutex
	signal sync.Cond
}

func newInMemStorage() *InMemStorage {
	s := &InMemStorage{
		data: make(map[uint64]struct {
			VerifiedBlock
			Finalization
		}),
	}

	s.signal = *sync.NewCond(&s.lock)

	return s
}

func (mem *InMemStorage) Clone() *InMemStorage {
	clone := newInMemStorage()
	mem.lock.Lock()
	height := mem.Height()
	mem.lock.Unlock()
	for seq := uint64(0); seq < height; seq++ {
		mem.lock.Lock()
		block, finalization, ok := mem.Retrieve(seq)
		if !ok {
			panic(fmt.Sprintf("failed retrieving block %d", seq))
		}
		mem.lock.Unlock()
		clone.Index(block, finalization)
	}
	return clone
}

func (mem *InMemStorage) waitForBlockCommit(seq uint64) VerifiedBlock {
	mem.lock.Lock()
	defer mem.lock.Unlock()

	for {
		if data, exists := mem.data[seq]; exists {
			return data.VerifiedBlock
		}

		mem.signal.Wait()
	}
}

func (mem *InMemStorage) ensureNoBlockCommit(t *testing.T, seq uint64) {
	require.Never(t, func() bool {
		mem.lock.Lock()
		defer mem.lock.Unlock()

		_, exists := mem.data[seq]
		return exists
	}, time.Second, time.Millisecond*100, "block %d has been committed but shouldn't have been", seq)
}

func (mem *InMemStorage) Height() uint64 {
	return uint64(len(mem.data))
}

func (mem *InMemStorage) Retrieve(seq uint64) (VerifiedBlock, Finalization, bool) {
	item, ok := mem.data[seq]
	if !ok {
		return nil, Finalization{}, false
	}
	return item.VerifiedBlock, item.Finalization, true
}

func (mem *InMemStorage) Index(block VerifiedBlock, certificate Finalization) {
	mem.lock.Lock()
	defer mem.lock.Unlock()

	seq := block.BlockHeader().Seq

	_, ok := mem.data[seq]
	if ok {
		panic(fmt.Sprintf("block with seq %d already indexed!", seq))
	}
	mem.data[seq] = struct {
		VerifiedBlock
		Finalization
	}{block,
		certificate,
	}

	mem.signal.Signal()
}

type blockDeserializer struct {
	// delayedVerification will block verifying any deserialized blocks until we send to the channel
	delayedVerification chan struct{}
}

func (b *blockDeserializer) DeserializeBlock(ctx context.Context, buff []byte) (Block, error) {
	blockLen := binary.BigEndian.Uint32(buff[:4])
	bh := BlockHeader{}
	if err := bh.FromBytes(buff[4+blockLen:]); err != nil {
		return nil, err
	}

	tb := testBlock{
		data:              buff[4 : 4+blockLen],
		metadata:          bh.ProtocolMetadata,
		verificationDelay: b.delayedVerification,
	}

	tb.computeDigest()

	return &tb, nil
}

func TestBlockDeserializer(t *testing.T) {
	var blockDeserializer blockDeserializer

	ctx := context.Background()
	tb := newTestBlock(ProtocolMetadata{Seq: 1, Round: 2, Epoch: 3})
<<<<<<< HEAD
	tb2, err := blockDeserializer.DeserializeBlock(ctx, tb.Bytes())
=======
	tbBytes, err := tb.Bytes()
	require.NoError(t, err)
	tb2, err := blockDeserializer.DeserializeBlock(tbBytes)
>>>>>>> 98fb0ae2
	require.NoError(t, err)
	require.Equal(t, tb, tb2)
}

func TestQuorum(t *testing.T) {
	for _, testCase := range []struct {
		n int
		f int
		q int
	}{
		{
			n: 1, f: 0,
			q: 1,
		},
		{
			n: 2, f: 0,
			q: 2,
		},
		{
			n: 3, f: 0,
			q: 2,
		},
		{
			n: 4, f: 1,
			q: 3,
		},
		{
			n: 5, f: 1,
			q: 4,
		},
		{
			n: 6, f: 1,
			q: 4,
		},
		{
			n: 7, f: 2,
			q: 5,
		},
		{
			n: 8, f: 2,
			q: 6,
		},
		{
			n: 9, f: 2,
			q: 6,
		},
		{
			n: 10, f: 3,
			q: 7,
		},
		{
			n: 11, f: 3,
			q: 8,
		},
		{
			n: 12, f: 3,
			q: 8,
		},
	} {
		t.Run(fmt.Sprintf("%d", testCase.n), func(t *testing.T) {
			require.Equal(t, testCase.q, Quorum(testCase.n))
		})
	}
}<|MERGE_RESOLUTION|>--- conflicted
+++ resolved
@@ -1542,13 +1542,9 @@
 
 	ctx := context.Background()
 	tb := newTestBlock(ProtocolMetadata{Seq: 1, Round: 2, Epoch: 3})
-<<<<<<< HEAD
-	tb2, err := blockDeserializer.DeserializeBlock(ctx, tb.Bytes())
-=======
 	tbBytes, err := tb.Bytes()
 	require.NoError(t, err)
-	tb2, err := blockDeserializer.DeserializeBlock(tbBytes)
->>>>>>> 98fb0ae2
+	tb2, err := blockDeserializer.DeserializeBlock(ctx, tbBytes)
 	require.NoError(t, err)
 	require.Equal(t, tb, tb2)
 }
