--- conflicted
+++ resolved
@@ -78,11 +78,8 @@
 		}
 
 		for i := 1; i < quorum; i++ {
-<<<<<<< HEAD
-			injectFinalization(t, e, block, nodes[i], conf.Signer)
-=======
-			injectTestFinalization(t, e, block, nodes[i])
->>>>>>> f6962cfa
+			injectTestFinalization(t, e, block, nodes[i], conf.Signer)
+
 		}
 
 		committedData := storage.data[i].Block.Bytes()
@@ -126,15 +123,10 @@
 	require.NoError(t, err)
 }
 
-<<<<<<< HEAD
-func newFinalization(t *testing.T, block *testBlock, id NodeID, signer Signer) *Finalization {
+func newTestFinalization(t *testing.T, block *testBlock, id NodeID, signer Signer) *Finalization {
 	f := ToBeSignedFinalization{BlockHeader: block.BlockHeader()}
 	sig, err := f.Sign(signer)
 	require.NoError(t, err)
-
-=======
-func newTestFinalization(block Block, id NodeID) *Finalization {
->>>>>>> f6962cfa
 	return &Finalization{
 		Signature: Signature{
 			Signer: id,
@@ -146,15 +138,9 @@
 	}
 }
 
-<<<<<<< HEAD
-func injectFinalization(t *testing.T, e *Epoch, block *testBlock, id NodeID, signer Signer) {
+func injectTestFinalization(t *testing.T, e *Epoch, block *testBlock, id NodeID, signer Signer) {
 	err := e.HandleMessage(&Message{
-		Finalization: newFinalization(t, block, id, signer),
-=======
-func injectTestFinalization(t *testing.T, e *Epoch, block Block, id NodeID) {
-	err := e.HandleMessage(&Message{
-		Finalization: newTestFinalization(block, id),
->>>>>>> f6962cfa
+		Finalization: newTestFinalization(t, block, id, signer),
 	}, id)
 	require.NoError(t, err)
 }
