// Copyright (C) 2019-2025, Ava Labs, Inc. All rights reserved.
// See the file LICENSE for licensing terms.

package simplex

import (
	"crypto/rand"
	"math/big"
	"sync"
	"time"

	"go.uber.org/zap"
)

type seqAndDigest struct {
	digest Digest
	seq    uint64
}

func seqAndDigestFromBlock(block Block) seqAndDigest {
	return seqAndDigest{
		digest: block.BlockHeader().Digest,
		seq:    block.BlockHeader().Seq,
	}
}

type finalizedQuorumRound struct {
	block        Block
	finalization *Finalization
}

type ReplicationState struct {
	enabled  bool
	logger   Logger
	myNodeID NodeID

	// seqs maps sequences to a block and its associated finalization
	seqs map[uint64]*finalizedQuorumRound

	// rounds maps round numbers to QuorumRounds
	rounds map[uint64]*QuorumRound

	// digestTimeouts handles timeouts for fetching missing block digests.
	// When a notarization depends on a block we haven’t received yet,
	// it means a prior notarization for that block exists but is missing.
	// Since we may not know which round that dependency belongs to,
	// digestTimeouts ensures we re-request the missing digest until it arrives.
	digestTimeouts *TimeoutHandler[seqAndDigest]

	// emptyRoundTimeouts handles timeouts for fetching missing empty round notarizations.
	// When replication encounters a notarized block that depends on an empty round we haven't received,
	// emptyRoundTimeouts ensures we re-request those empty rounds until they are received.
	emptyRoundTimeouts *TimeoutHandler[uint64]

	roundRequestor        *requestor
	finalizationRequestor *requestor

	sender    sender
	epochLock *sync.Mutex
}

func NewReplicationState(logger Logger, comm Communication, myNodeID NodeID, maxRoundWindow uint64, enabled bool, start time.Time, lock *sync.Mutex) *ReplicationState {
	if !enabled {
		return &ReplicationState{
			enabled: enabled,
			logger:  logger,
		}
	}

	r := &ReplicationState{
		enabled:  enabled,
		myNodeID: myNodeID,
		logger:   logger,

		// seq replication
		seqs:                  make(map[uint64]*finalizedQuorumRound),
		finalizationRequestor: newRequestor(logger, start, lock, maxRoundWindow, comm, true),

		// round replication
		rounds:         make(map[uint64]*QuorumRound),
		roundRequestor: newRequestor(logger, start, lock, maxRoundWindow, comm, false),

		sender:    comm,
		epochLock: lock,
	}

	r.digestTimeouts = NewTimeoutHandler(logger, "digest", start, DefaultReplicationRequestTimeout, r.requestDigests)
	r.emptyRoundTimeouts = NewTimeoutHandler(logger, "empty", start, DefaultReplicationRequestTimeout, r.requestEmptyRounds)

	return r
}

func (r *ReplicationState) AdvanceTime(now time.Time) {
	if !r.enabled {
		return
	}

	r.finalizationRequestor.advanceTime(now)
	r.roundRequestor.advanceTime(now)
	r.digestTimeouts.Tick(now)
	r.emptyRoundTimeouts.Tick(now)
}

// deleteOldRounds cleans up the replication state for round replication after receiving a finalized round.
func (r *ReplicationState) deleteOldRounds(finalizedRound uint64) {
	for round := range r.rounds {
		if round <= finalizedRound {
			r.logger.Debug("Replication State Deleting Old Round", zap.Uint64("round", round))
			delete(r.rounds, round)
		}
	}

	r.roundRequestor.removeOldTasks(finalizedRound)
	r.emptyRoundTimeouts.RemoveOldTasks(func(r uint64, _ struct{}) bool {
		return r <= finalizedRound
	})
}

// storeSequence stores a block and finalization into the replication state
func (r *ReplicationState) storeSequence(block Block, finalization *Finalization) {
	if _, exists := r.seqs[finalization.Finalization.Seq]; exists {
		return
	}

	r.seqs[finalization.Finalization.Seq] = &finalizedQuorumRound{
		block:        block,
		finalization: finalization,
	}

	r.finalizationRequestor.removeTask(finalization.Finalization.Seq)
	r.digestTimeouts.RemoveTask(seqAndDigestFromBlock(block))
}

// storeRound adds or updates a quorum round in the replication state.
// If the round already exists, it merges any missing notarizations or empty notarizations
// from the provided quorum round. Otherwise, it stores the new round as is.
func (r *ReplicationState) storeRound(qr *QuorumRound) {
	if qr.Block != nil {
		r.digestTimeouts.RemoveTask(seqAndDigestFromBlock(qr.Block))
	}

	existing, exists := r.rounds[qr.GetRound()]
	if !exists {
		r.rounds[qr.GetRound()] = qr
		return
	}

	if qr.EmptyNotarization != nil && existing.EmptyNotarization == nil {
		existing.EmptyNotarization = qr.EmptyNotarization
	}

	if (qr.Notarization != nil && qr.Block != nil) && existing.Block == nil {
		existing.Notarization = qr.Notarization
		existing.Block = qr.Block
	}
}

// StoreQuorumRound stores the quorum round into the replication state.
func (r *ReplicationState) StoreQuorumRound(round *QuorumRound) {
	if !r.enabled {
		return
	}

	r.logger.Debug("Replication State Storing Quorum Round", zap.Stringer("QR", round))

	if round.Finalization != nil {
		r.storeSequence(round.Block, round.Finalization)
		r.finalizationRequestor.receivedSignedQuorum(newSignedQuorum(round, r.myNodeID))
		r.deleteOldRounds(round.Finalization.Finalization.Round)
		return
	}

	// otherwise we are storing a round without finalization
	// don't bother storing rounds that are older than the highest finalized round we know
	if observed := r.finalizationRequestor.getHighestObserved(); observed != nil && observed.round >= round.GetRound() {
		r.logger.Debug("Replication State received a finalized quorum round for a round we know is finalized.")
		return
	}

	r.storeRound(round)
	r.roundRequestor.receivedSignedQuorum(newSignedQuorum(round, r.myNodeID))
	if round.EmptyNotarization != nil {
		r.emptyRoundTimeouts.RemoveTask(round.GetRound())
	}
}

// receivedFutureFinalization notifies the replication state a finalization was created in a future round.
func (r *ReplicationState) ReceivedFutureFinalization(finalization *Finalization, nextSeqToCommit uint64) {
	if !r.enabled {
		return
	}

	signedSequence := newSignedQuorumFromFinalization(finalization, r.myNodeID)

	// maybe this finalization was for a round that we initially thought only had notarizations
	// remove from the round replicator since we now have a finalization for this round
	r.deleteOldRounds(finalization.Finalization.BlockHeader.Round)

	// potentially send out requests for blocks/finalizations in between
	r.finalizationRequestor.observedSignedQuorum(signedSequence, nextSeqToCommit)
}

// receivedFutureRound notifies the replication state of a future round.
func (r *ReplicationState) ReceivedFutureRound(round, seq, currentRound uint64, signers []NodeID) {
	if !r.enabled {
		return
	}

	if observed := r.finalizationRequestor.getHighestObserved(); observed != nil && observed.round >= round {
		r.logger.Debug("Ignoring round replication for a future round since we have a finalization for a higher round", zap.Uint64("round", round))
		return
	}

	sq := newSignedQuorumFromRound(round, seq, signers, r.myNodeID)
	r.roundRequestor.observedSignedQuorum(sq, currentRound)
}

// ResendFinalizationRequest notifies the replication state that `seq` should be re-requested.
func (r *ReplicationState) ResendFinalizationRequest(seq uint64, signers []NodeID) error {
	if !r.enabled {
		return nil
	}

	signers = NodeIDs(signers).Remove(r.myNodeID)
	numSigners := int64(len(signers))
	index, err := rand.Int(rand.Reader, big.NewInt(numSigners))
	if err != nil {
		return err
	}

	// because we are resending because the block failed to verify, we should remove the stored quorum round
	// so that we can try to get a new block & finalization
	delete(r.seqs, seq)
	r.finalizationRequestor.sendRequestToNode(seq, seq, signers[index.Int64()])
	return nil
}

// CreateDependencyTasks creates tasks to refetch the given parent digest and empty rounds. If there are no
// dependencies, no tasks are created.
func (r *ReplicationState) CreateDependencyTasks(parent *Digest, parentSeq uint64, emptyRounds []uint64) {
	if parent != nil {
		r.digestTimeouts.AddTask(seqAndDigest{digest: *parent, seq: parentSeq})
	}

	if len(emptyRounds) > 0 {
		for _, round := range emptyRounds {
			r.emptyRoundTimeouts.AddTask(round)
		}
	}
}

func (r *ReplicationState) clearBlockDependencyTasks(digest Digest, seq uint64, finalizationPersisted bool) {
	if !r.enabled {
		return
	}

	// if the finalization is persisted, we can clear all tasks for sequences up to and including seq
	if finalizationPersisted {
		r.digestTimeouts.RemoveOldTasks(func(missingBlock seqAndDigest, _ struct{}) bool {
			return missingBlock.seq <= seq
		})

		return
	}

	r.digestTimeouts.RemoveTask(seqAndDigest{
		digest: digest,
		seq:    seq,
	})
}

// MaybeAdvanceState attempts to collect future sequences if
// there are more to be collected and the round has caught up for us to send the request.
func (r *ReplicationState) MaybeAdvanceState(nextSequenceToCommit uint64, currentRound uint64, lastCommittedRound uint64) {
	if !r.enabled {
		return
	}

	if lastCommittedRound > 0 {
		r.deleteOldRounds(lastCommittedRound)
	}

	if nextSequenceToCommit > 0 {
<<<<<<< HEAD
		r.digestTimeouts.RemoveOldTasks(func(missingBlock seqAndDigest, _ struct{}) bool {
			return missingBlock.seq < nextSequenceToCommit
		})
=======
>>>>>>> b1e235c7
		r.finalizationRequestor.removeOldTasks(nextSequenceToCommit - 1)
	}

	// update the requestors in case they need to send more requests
	r.finalizationRequestor.updateState(nextSequenceToCommit)
	r.roundRequestor.updateState(currentRound)
}

func (r *ReplicationState) GetFinalizedBlockForSequence(seq uint64) (Block, *Finalization, bool) {
	blockWithFinalization, exists := r.seqs[seq]
	if !exists {
		return nil, nil, false
	}

	return blockWithFinalization.block, blockWithFinalization.finalization, true
}

func (r *ReplicationState) GetLowestRound() *QuorumRound {
	var lowestRound *QuorumRound

	for round, qr := range r.rounds {
		if lowestRound == nil {
			lowestRound = qr
			continue
		}

		if lowestRound.GetRound() > round {
			lowestRound = qr
		}
	}

	return lowestRound
}

func (r *ReplicationState) GetBlockWithSeq(seq uint64) Block {
	block, _, _ := r.GetFinalizedBlockForSequence(seq)
	if block != nil {
		return block
	}

	// check rounds replicator.
	// note: this is not deterministic since we can have multiple blocks notarized with the same seq
	// its fine to return since the caller can still optimistically advance the round
	for _, round := range r.rounds {
		if round.GetSequence() == seq && round.Block != nil {
			return round.Block
		}
	}

	return nil
}

func (r *ReplicationState) requestDigests(missingBlocks []seqAndDigest) {
	// grab the lock since this is called in the timeout handler goroutine
	r.epochLock.Lock()
	defer r.epochLock.Unlock()

	signedQuorum := r.roundRequestor.getHighestObserved()
	if signedQuorum == nil {
		signedQuorum = r.finalizationRequestor.getHighestObserved()
	}
	if signedQuorum == nil {
		r.logger.Warn("Replication State cannot request missing block digests, no known nodes to request from")
		return
	}

	if len(signedQuorum.signers) == 0 {
		r.logger.Error("Replication State cannot request missing block digests, no known nodes to request from")
		return
	}

	randInt, err := rand.Int(rand.Reader, big.NewInt(int64(len(signedQuorum.signers))))
	if err != nil {
		r.logger.Warn("Replication State failed to generate random starting index", zap.Error(err))
		return
	}
	startingIndex := int(randInt.Int64())

	for i, mb := range missingBlocks {
		// grab the node to send it to
		index := (i + startingIndex) % len(signedQuorum.signers)
		node := signedQuorum.signers[index]

		r.logger.Debug("Replication State requesting missing block digest", zap.Uint64("seq", mb.seq), zap.Stringer("digest", &mb.digest))
		blockRequest := &BlockDigestRequest{
			Seq:    mb.seq,
			Digest: mb.digest,
		}
		r.sender.Send(&Message{
			BlockDigestRequest: blockRequest,
		}, node)
	}
}

func (r *ReplicationState) requestEmptyRounds(emptyRounds []uint64) {
	r.logger.Debug("Replication State requesting empty rounds", zap.Uint64s("empty rounds", emptyRounds))
	r.roundRequestor.resendReplicationRequests(emptyRounds)
}

func (r *ReplicationState) DeleteRound(round uint64) {
	if !r.enabled {
		return
	}

	r.logger.Debug("Replication State Removing Round", zap.Uint64("round", round))
	r.emptyRoundTimeouts.RemoveTask(round)
	r.roundRequestor.removeTask(round)
	delete(r.rounds, round)
}

func (r *ReplicationState) DeleteSeq(seq uint64) {
	if !r.enabled {
		return
	}

	delete(r.seqs, seq)
}

func (r *ReplicationState) Close() {
	if !r.enabled {
		return
	}

	r.digestTimeouts.Close()
	r.emptyRoundTimeouts.Close()
}<|MERGE_RESOLUTION|>--- conflicted
+++ resolved
@@ -281,12 +281,6 @@
 	}
 
 	if nextSequenceToCommit > 0 {
-<<<<<<< HEAD
-		r.digestTimeouts.RemoveOldTasks(func(missingBlock seqAndDigest, _ struct{}) bool {
-			return missingBlock.seq < nextSequenceToCommit
-		})
-=======
->>>>>>> b1e235c7
 		r.finalizationRequestor.removeOldTasks(nextSequenceToCommit - 1)
 	}
 
