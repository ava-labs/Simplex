// Copyright (C) 2019-2025, Ava Labs, Inc. All rights reserved.
// See the file LICENSE for licensing terms.

package simplex

import (
<<<<<<< HEAD
=======
	"go.uber.org/zap"
	"math"
>>>>>>> 0136c8e8
	"sync"

	"go.uber.org/zap"
)

type scheduler struct {
	logger  Logger
	lock    sync.Mutex
	signal  sync.Cond
	pending dependencies
	ready   []task
	close   bool
}

func NewScheduler(logger Logger) *scheduler {
	var as scheduler
	as.pending = newDependencies()
	as.signal = sync.Cond{L: &as.lock}
	as.logger = logger

	go as.run()

	return &as
}

func (as *scheduler) Size() int {
	as.lock.Lock()
	defer as.lock.Unlock()

	return as.pending.Size() + len(as.ready)
}

func (as *scheduler) Close() {
	as.lock.Lock()
	defer as.lock.Unlock()

	as.close = true

	as.signal.Broadcast()
}

/*

(a) If a task A finished its execution before some task B that depends on it was scheduled, then when B was scheduled,
it was scheduled as ready.
Proof: The Epoch schedules new tasks under a lock, and computes whether a task is ready or not, under that lock as well.
Since each task in the Epoch obtains that lock as part of its execution, the computation of whether B is ready to be
scheduled or not is mutually exclusive with respect to A's execution. Therefore, if A finished executing it must be
that B is scheduled as ready when it is executed.

(b) If a task is scheduled and is ready to run, it will be executed after a finite set of instructions.
Proof: A ready task is entered into the ready queue (10) and then the condition variable is signaled (11) under a lock.
The scheduler goroutine in the meantime can be either waiting for the signal, in which case it will wake up (2) and perform the next
iteration where it will pop the task (4) and execute it (6), or it can be performing an instruction while not waiting for the signal.
In the latter case, the only time when a lock is not held (5), is when the task is executed (6).
If the lock is not held by the scheduler goroutine, then it will eventually reach the end of the loop and perform the next iteration,
in which it will detect the ready queue is not empty (1) and pop the task (4) and execute it (6).


// main claim (liveness): Tasks that depend on other tasks to finish are eventually executed once the tasks they depend on are executed.

We will show that it cannot be that there exists a task B such that it is scheduled and is not ready to be executed,
and B depends on a task A which finishes, but B is never scheduled once A finishes.

We split into two distinct cases:

I) B is scheduled after A
II) A is scheduled after B

If (I) holds, then when B is scheduled, it is not ready (according to the assumption) and hence it is inserted into pending (9).
It follows from (a) that A does not finish before B is inserted into pending (otherwise B was executed as 'ready').
At some point the task A finishes its execution (6), after which the scheduler goroutine removes the ID of A,
retrieve B from pending (7), add B to the ready queue (8), and perform the next iteration.
It follows from (b) that eventually it will pop B from the ready queue (4) and execute it.

If (II) holds, then when B is scheduled it is pending on A to finish and therefore added to the pending queue(9),
and A is not scheduled yet because scheduling of tasks is done under a lock. The rest follows trivially from (1).

*/

func (as *scheduler) run() {
	as.lock.Lock()
	defer as.lock.Unlock()

	for !as.close {

		if len(as.ready) == 0 { // (1)
			as.logger.Trace("No ready tasks, going to sleep")
			as.signal.Wait() // (2)
			as.logger.Trace("Woken up from sleep", zap.Int("ready tasks", len(as.ready)))
			continue // (3)
		}

		taskToRun := as.ready[0]
		as.ready[0] = task{}    // Cleanup any object references reachable from the closure of the task
		as.ready = as.ready[1:] // (4)
		numReadyTasks := len(as.ready)

		as.lock.Unlock() // (5)
		as.logger.Debug("Running task", zap.Int("remaining ready tasks", numReadyTasks))
		id := taskToRun.f() // (6)
		as.logger.Debug("Task finished execution", zap.Stringer("taskID", id))
		as.lock.Lock()

		newlyReadyTasks := as.pending.Remove(id)        // (7)
		as.ready = append(as.ready, newlyReadyTasks...) // (8)
		as.logger.Trace("Enqueued newly ready tasks", zap.Int("number of ready tasks", len(newlyReadyTasks)))
	}
}

func (as *scheduler) Schedule(f func() Digest, prev Digest, ready bool) {
	as.lock.Lock()
	defer as.lock.Unlock()

	if as.close {
		return
	}

	task := task{
		f:      f,
		parent: prev,
	}

	if !ready {
		as.logger.Debug("Scheduling task", zap.Stringer("dependency", prev))
		as.pending.Insert(task) // (9)
		return
	}

	as.logger.Debug("Scheduling new ready task", zap.Stringer("dependency", prev))

	as.ready = append(as.ready, task) // (10)

	as.signal.Broadcast() // (11)
}

type task struct {
	f      func() Digest
	parent Digest
}

type dependencies struct {
	dependsOn map[Digest][]task // values depend on key.
}

func newDependencies() dependencies {
	return dependencies{
		dependsOn: make(map[Digest][]task),
	}
}

func (d *dependencies) Size() int {
	return len(d.dependsOn)
}

func (d *dependencies) Insert(t task) {
	dependency := t.parent
	d.dependsOn[dependency] = append(d.dependsOn[dependency], t)
}

func (t *dependencies) Remove(id Digest) []task {
	dependents := t.dependsOn[id]
	delete(t.dependsOn, id)
	return dependents
}

// oneTimeBlockScheduler ensures each block is only scheduled once by forcing that blocks
// would be scheduled in ascending order.
type oneTimeBlockScheduler struct {
	scheduler          *scheduler
	lastRoundScheduled uint64
}

func newOneTimeBlockScheduler(scheduler *scheduler) *oneTimeBlockScheduler {
	return &oneTimeBlockScheduler{scheduler: scheduler, lastRoundScheduled: math.MaxUint64}
}

func (otb *oneTimeBlockScheduler) Size() int {
	return otb.scheduler.Size()
}

func (otb *oneTimeBlockScheduler) Schedule(f func() Digest, prev Digest, round uint64, ready bool) {
	lastRoundScheduled := otb.lastRoundScheduled

	if lastRoundScheduled != math.MaxUint64 && round <= lastRoundScheduled {
		return
	}

	// Else, round > lastRoundScheduled, or it's the first time we entered this function because lastRoundScheduled is math.MaxUint64.
	otb.lastRoundScheduled = round
	otb.scheduler.Schedule(f, prev, ready)
}<|MERGE_RESOLUTION|>--- conflicted
+++ resolved
@@ -4,11 +4,7 @@
 package simplex
 
 import (
-<<<<<<< HEAD
-=======
-	"go.uber.org/zap"
 	"math"
->>>>>>> 0136c8e8
 	"sync"
 
 	"go.uber.org/zap"
