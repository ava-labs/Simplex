// Copyright (C) 2019-2024, Ava Labs, Inc. All rights reserved.
// See the file LICENSE for licensing terms.

package simplex

import (
	"context"
<<<<<<< HEAD
=======
	"sniplex/record"
>>>>>>> cc7a3381

	"go.uber.org/zap"
)

type Logger interface {
	// Log that a fatal error has occurred. The program should likely exit soon
	// after this is called
	Fatal(msg string, fields ...zap.Field)
	// Log that an error has occurred. The program should be able to recover
	// from this error
	Error(msg string, fields ...zap.Field)
	// Log that an event has occurred that may indicate a future error or
	// vulnerability
	Warn(msg string, fields ...zap.Field)
	// Log an event that may be useful for a user to see to measure the progress
	// of the protocol
	Info(msg string, fields ...zap.Field)
	// Log an event that may be useful for understanding the order of the
	// execution of the protocol
	Trace(msg string, fields ...zap.Field)
	// Log an event that may be useful for a programmer to see when debuging the
	// execution of the protocol
	Debug(msg string, fields ...zap.Field)
	// Log extremely detailed events that can be useful for inspecting every
	// aspect of the program
	Verbo(msg string, fields ...zap.Field)
}

type BlockBuilder interface {
	// BuildBlock blocks until some transactions are available to be batched into a block,
	// in which case a block and true are returned.
	// When the given context is cancelled by the caller, returns false.
	BuildBlock(ctx context.Context) (Block, bool)

	// IncomingBlock returns when either the given context is cancelled,
	// or when the application signals that a block should be built.
	IncomingBlock(ctx context.Context)
}

type Communication interface {

	// ListNodes returns all nodes known to the application.
	ListNodes() []NodeID

	// SendMessage sends a message to the given destination node
	SendMessage(msg *Message, destination NodeID)

	// Broadcast broadcasts the given message to all nodes
	Broadcast(msg *Message)
}

type WriteAheadLog interface {
<<<<<<< HEAD
	Append(*Record) error
	ReadAll() ([]Record, error)
=======
	Append(*record.Record)
	ReadAll() []record.Record
>>>>>>> cc7a3381
}

type Block interface {
	// Metadata is the consensus specific metadata for the block
	Metadata() Metadata

	// Bytes returns a byte encoding of the block
	Bytes() []byte
}<|MERGE_RESOLUTION|>--- conflicted
+++ resolved
@@ -5,10 +5,7 @@
 
 import (
 	"context"
-<<<<<<< HEAD
-=======
-	"sniplex/record"
->>>>>>> cc7a3381
+	"simplex/record"
 
 	"go.uber.org/zap"
 )
@@ -61,13 +58,8 @@
 }
 
 type WriteAheadLog interface {
-<<<<<<< HEAD
-	Append(*Record) error
-	ReadAll() ([]Record, error)
-=======
 	Append(*record.Record)
 	ReadAll() []record.Record
->>>>>>> cc7a3381
 }
 
 type Block interface {
