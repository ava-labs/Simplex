// Copyright (C) 2019-2024, Ava Labs, Inc. All rights reserved.
// See the file LICENSE for licensing terms.

package simplex_test

import (
	"simplex"
	"simplex/record"
	"testing"

	"github.com/stretchr/testify/require"
)

func newNotarizationRecord(logger simplex.Logger, signatureAggregator simplex.SignatureAggregator, block simplex.Block, ids []simplex.NodeID, signer simplex.Signer) ([]byte, error) {
	votesForCurrentRound := make(map[string]*simplex.Vote)
	for _, id := range ids {
		vote, err := newTestVote(block, id, signer)
		if err != nil {
			return nil, err
		}
		votesForCurrentRound[string(id)] = vote
	}

	notarization, err := simplex.NewNotarization(logger, signatureAggregator, votesForCurrentRound, block.BlockHeader())
	if err != nil {
		return nil, err
	}

	record := simplex.NewQuorumRecord(notarization.QC.Bytes(), notarization.Vote.Bytes(), record.NotarizationRecordType)

	return record, nil
}

// creates a new finalization certificate
func newFinalizationRecord(t *testing.T, logger simplex.Logger, signatureAggregator simplex.SignatureAggregator, block simplex.Block, ids []simplex.NodeID, signer simplex.Signer) (simplex.FinalizationCertificate, []byte) {
	finalizations := make([]*simplex.Finalization, len(ids))
	for i, id := range ids {
		testBlock := block.(*testBlock)
<<<<<<< HEAD
		finalizations[i] = newFinalization(t, testBlock, id, signer)
=======
		finalizations[i] = newTestFinalization(testBlock, id)
	}

	fCert, err := newFinalizationCertificate(signatureAggregator, finalizations)
	if err != nil {
		return simplex.FinalizationCertificate{}, nil, err
>>>>>>> f6962cfa
	}
	fCert, err := simplex.NewFinalizationCertificate(logger, signatureAggregator, finalizations)
	require.NoError(t, err)

	record := simplex.NewQuorumRecord(fCert.QC.Bytes(), fCert.Finalization.Bytes(), record.FinalizationRecordType)

	return fCert, record
}<|MERGE_RESOLUTION|>--- conflicted
+++ resolved
@@ -36,17 +36,9 @@
 	finalizations := make([]*simplex.Finalization, len(ids))
 	for i, id := range ids {
 		testBlock := block.(*testBlock)
-<<<<<<< HEAD
-		finalizations[i] = newFinalization(t, testBlock, id, signer)
-=======
-		finalizations[i] = newTestFinalization(testBlock, id)
-	}
+		finalizations[i] = newTestFinalization(t, testBlock, id, signer)
+  }
 
-	fCert, err := newFinalizationCertificate(signatureAggregator, finalizations)
-	if err != nil {
-		return simplex.FinalizationCertificate{}, nil, err
->>>>>>> f6962cfa
-	}
 	fCert, err := simplex.NewFinalizationCertificate(logger, signatureAggregator, finalizations)
 	require.NoError(t, err)
 
