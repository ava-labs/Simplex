--- conflicted
+++ resolved
@@ -310,9 +310,6 @@
 	return false
 }
 
-<<<<<<< HEAD
-
-
 func (tw *testWAL) containsNotarization(round uint64) bool {
 	tw.lock.Lock()
 	defer tw.lock.Unlock()
@@ -343,12 +340,6 @@
 // Returns:
 //   - bool: true if the message can be transmitted, false otherwise
 type messageFilter func(msg *Message, from NodeID, to NodeID) bool
-=======
-// messageFilter defines a function that filters
-// certain messages from being sent or broadcasted.
-// a message filter should return true if the message is allowed to be sent
-type messageFilter func(*Message, NodeID) bool
->>>>>>> c2448aef
 
 // allowAllMessages allows every message to be sent
 func allowAllMessages(*Message, NodeID, NodeID) bool {
