--- conflicted
+++ resolved
@@ -195,13 +195,8 @@
 		}, blacklist)
 	}
 
-<<<<<<< HEAD
-	net.SetNodeMessageFilter(nodes[3], dontVoteFilter)
-	// Reconnect the fourth node.
-=======
 	// Reconnect the fourth node but don't let it un-blacklist itself prematurely.
 	net.SetNodeMessageFilter(nodes[3], dontVoteFilter)
->>>>>>> a266380c
 	net.Connect(nodes[3])
 
 	// Build another block, ensure the blacklist contains the fourth node as blacklisted.
@@ -240,10 +235,7 @@
 	// Disconnect the third node to force messages from the fourth node to be taken into account.
 	net.Disconnect(nodes[2])
 	net.SetNodeMessageFilter(nodes[3], testutil.AllowAllMessages)
-<<<<<<< HEAD
-=======
-
->>>>>>> a266380c
+
 	// Make two blocks.
 	allButThirdNode := []*testutil.TestNode{net.Instances[0], net.Instances[1], net.Instances[3]}
 	for i := 0; i < 2; i++ {
