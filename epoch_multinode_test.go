--- conflicted
+++ resolved
@@ -43,7 +43,6 @@
 	require.NoError(t.t, t.e.Start())
 }
 
-<<<<<<< HEAD
 type testNodeConfig struct {
 	// optional
 	initialStorage     []FinalizedBlock
@@ -59,13 +58,6 @@
 
 	if config != nil {
 		updateEpochConfig(&epochConfig, config)
-=======
-func newSimplexNodeWithStorage(t *testing.T, nodeID NodeID, net *inMemNetwork, bb BlockBuilder, storage []FinalizedBlock) *testNode {
-	wal := newTestWAL(t)
-	conf := defaultTestNodeEpochConfig(t, nodeID, net, wal, bb, true)
-	for _, data := range storage {
-		conf.Storage.Index(data.VerifiedBlock, data.FCert)
->>>>>>> 26571136
 	}
 
 	e, err := NewEpoch(epochConfig)
